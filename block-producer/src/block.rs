--- conflicted
+++ resolved
@@ -18,13 +18,8 @@
 #[derive(Debug, Clone)]
 pub struct Block {
     pub header: BlockHeader,
-<<<<<<< HEAD
     pub updated_accounts: Vec<UpdatedAccount>,
-    pub created_notes: BTreeMap<u64, NoteEnvelope>,
-=======
-    pub updated_accounts: Vec<(AccountId, Digest)>,
     pub created_notes: Vec<(usize, usize, NoteEnvelope)>,
->>>>>>> 1cbe5a89
     pub produced_nullifiers: Vec<Nullifier>,
     // TODO:
     // - full states for updated public accounts
