use std::{collections::BTreeMap, sync::Arc};

use async_trait::async_trait;
use miden_node_proto::domain::BlockInputs;
use miden_objects::{accounts::AccountId, Digest};
use thiserror::Error;

use crate::{block::Block, SharedProvenTx};

#[derive(Debug, PartialEq)]
pub enum TxInputsError {
    Dummy,
}

#[derive(Debug, PartialEq, Eq, Error)]
pub enum BlockInputsError {
    #[error("dummy")]
    Dummy,
}

#[derive(Debug, PartialEq, Eq, Error)]
pub enum ApplyBlockError {
    #[error("dummy")]
    Dummy,
}

#[async_trait]
pub trait ApplyBlock: Send + Sync + 'static {
    async fn apply_block(
        &self,
        block: Arc<Block>,
    ) -> Result<(), ApplyBlockError>;
}

/// Information needed from the store to verify a transaction
pub struct TxInputs {
    /// The account hash in the store corresponding to tx's account ID
    pub account_hash: Option<Digest>,

    /// Maps each consumed notes' nullifier to whether the note is already consumed
    pub nullifiers: BTreeMap<Digest, bool>,
}

#[async_trait]
pub trait Store: ApplyBlock {
    async fn get_tx_inputs(
        &self,
        proven_tx: SharedProvenTx,
    ) -> Result<TxInputs, TxInputsError>;

    async fn get_block_inputs(
        &self,
<<<<<<< HEAD
        // updated_accounts: &[AccountId],
=======
>>>>>>> 1c45f34c
        updated_accounts: impl Iterator<Item = &AccountId> + Send,
        produced_nullifiers: impl Iterator<Item = &Digest> + Send,
    ) -> Result<BlockInputs, BlockInputsError>;
}<|MERGE_RESOLUTION|>--- conflicted
+++ resolved
@@ -50,10 +50,6 @@
 
     async fn get_block_inputs(
         &self,
-<<<<<<< HEAD
-        // updated_accounts: &[AccountId],
-=======
->>>>>>> 1c45f34c
         updated_accounts: impl Iterator<Item = &AccountId> + Send,
         produced_nullifiers: impl Iterator<Item = &Digest> + Send,
     ) -> Result<BlockInputs, BlockInputsError>;
