use std::{collections::BTreeSet, sync::Arc};

use async_trait::async_trait;
use miden_node_utils::logging::format_array;
use miden_objects::{accounts::AccountId, notes::Nullifier, transaction::InputNotes, Digest};
#[cfg(not(test))]
use miden_tx::TransactionVerifier;
use tokio::sync::RwLock;
use tracing::{debug, instrument};

use crate::{
    block::Block,
    store::{ApplyBlock, ApplyBlockError, Store, TxInputs},
<<<<<<< HEAD
    txqueue::{TransactionValidator, VerifyTxError},
    SharedProvenTx,
=======
    txqueue::{TransactionVerifier, VerifyTxError},
    SharedProvenTx, COMPONENT,
>>>>>>> cf361489
};

#[cfg(test)]
mod tests;

pub struct DefaultStateView<S> {
    store: Arc<S>,

    /// The account ID of accounts being modified by transactions currently in the block production
    /// pipeline. We currently ensure that only 1 tx/block modifies any given account (issue: #186).
    accounts_in_flight: Arc<RwLock<BTreeSet<AccountId>>>,

    /// The nullifiers of notes consumed by transactions currently in the block production pipeline.
    nullifiers_in_flight: Arc<RwLock<BTreeSet<Digest>>>,
}

impl<S> DefaultStateView<S>
where
    S: Store,
{
    pub fn new(store: Arc<S>) -> Self {
        Self {
            store,
            accounts_in_flight: Arc::new(RwLock::new(BTreeSet::new())),
            nullifiers_in_flight: Arc::new(RwLock::new(BTreeSet::new())),
        }
    }
}

#[async_trait]
impl<S> TransactionValidator for DefaultStateView<S>
where
    S: Store,
{
    // TODO: Verify proof as well
    #[allow(clippy::blocks_in_conditions)] // Workaround of `instrument` issue
    #[instrument(skip_all, err)]
    async fn verify_tx(
        &self,
        candidate_tx: SharedProvenTx,
    ) -> Result<(), VerifyTxError> {
        #[cfg(not(test))]
        // The verification of the transaction proof is disabled in tests for now because
        // we are using a `DummyProver`, hence proofs generated in tests are invalid.
        // TODO: Add valid proof generation in tests
        {
            // 1. Verify transaction proof
            //
            // This check makes sure that the transaction proof that has been attached to the transaction
            // is valid, errors out if the proof is invalid.
            let tx_verifier = TransactionVerifier::new(96);
            let _ = tx_verifier
                .verify(candidate_tx.as_ref().clone())
                .map_err(|_| VerifyTxError::InvalidTransactionProof(candidate_tx.id()))?;
        }

        // 2. soft-check if `tx` violates in-flight requirements.
        //
        // This is a "soft" check, because we'll need to redo it at the end. We do this soft check
        // to quickly reject clearly infracting transactions before hitting the store (slow).
        ensure_in_flight_constraints(
            candidate_tx.clone(),
            &*self.accounts_in_flight.read().await,
            &*self.nullifiers_in_flight.read().await,
        )?;

        // 3. Fetch the transaction inputs from the store, and check tx input constraints
        let tx_inputs = self.store.get_tx_inputs(candidate_tx.clone()).await?;
        ensure_tx_inputs_constraints(candidate_tx.clone(), tx_inputs)?;

        // 4. Re-check in-flight transaction constraints, and if verification passes, register
        //    transaction
        //
        // Note: We need to re-check these constraints because we dropped the locks since we last
        // checked
        {
            let mut locked_accounts_in_flight = self.accounts_in_flight.write().await;
            let mut locked_nullifiers_in_flight = self.nullifiers_in_flight.write().await;

            ensure_in_flight_constraints(
                candidate_tx.clone(),
                &locked_accounts_in_flight,
                &locked_nullifiers_in_flight,
            )?;

            // Success! Register transaction as successfully verified
            locked_accounts_in_flight.insert(candidate_tx.account_id());

            let mut nullifiers_in_tx: BTreeSet<_> =
                candidate_tx.input_notes().iter().map(|nullifier| nullifier.inner()).collect();
            locked_nullifiers_in_flight.append(&mut nullifiers_in_tx);
        }

        Ok(())
    }
}

#[async_trait]
impl<S> ApplyBlock for DefaultStateView<S>
where
    S: Store,
{
    async fn apply_block(
        &self,
        block: Block,
    ) -> Result<(), ApplyBlockError> {
        self.store.apply_block(block.clone()).await?;

        let mut locked_accounts_in_flight = self.accounts_in_flight.write().await;
        let mut locked_nullifiers_in_flight = self.nullifiers_in_flight.write().await;

        // 1. Remove account ids of transactions in block
        let account_ids_in_block = block
            .updated_accounts
            .iter()
            .map(|(account_id, _final_account_hash)| account_id);

        for account_id in account_ids_in_block {
            let was_in_flight = locked_accounts_in_flight.remove(account_id);
            debug_assert!(was_in_flight);
        }

        // 2. Remove new nullifiers of transactions in block
        for nullifier in block.produced_nullifiers.iter() {
            let was_in_flight = locked_nullifiers_in_flight.remove(nullifier);
            debug_assert!(was_in_flight);
        }

        Ok(())
    }
}

// HELPERS
// -------------------------------------------------------------------------------------------------

/// Ensures the constraints related to in-flight transactions:
/// 1. the candidate transaction doesn't modify the same account as an existing in-flight
///    transaction (issue: #186)
/// 2. no consumed note's nullifier in candidate tx's consumed notes is already contained in
///    `already_consumed_nullifiers`
#[instrument(target = "miden-block-producer", skip_all, err)]
fn ensure_in_flight_constraints(
    candidate_tx: SharedProvenTx,
    accounts_in_flight: &BTreeSet<AccountId>,
    already_consumed_nullifiers: &BTreeSet<Digest>,
) -> Result<(), VerifyTxError> {
    debug!(target: COMPONENT, accounts_in_flight = %format_array(accounts_in_flight), already_consumed_nullifiers = %format_array(already_consumed_nullifiers));

    // 1. Check account id hasn't been modified yet
    if accounts_in_flight.contains(&candidate_tx.account_id()) {
        return Err(VerifyTxError::AccountAlreadyModifiedByOtherTx(candidate_tx.account_id()));
    }

    // 2. Check no consumed notes were already consumed
    let infracting_nullifiers: Vec<Nullifier> = {
        candidate_tx
            .input_notes()
            .iter()
            .filter(|&nullifier_in_tx| {
                already_consumed_nullifiers.contains(&nullifier_in_tx.inner())
            })
            .cloned()
            .collect()
    };

    if !infracting_nullifiers.is_empty() {
        return Err(VerifyTxError::InputNotesAlreadyConsumed(InputNotes::new(
            infracting_nullifiers,
        )?));
    }

    Ok(())
}

#[instrument(target = "miden-block-producer", skip_all, err)]
fn ensure_tx_inputs_constraints(
    candidate_tx: SharedProvenTx,
    tx_inputs: TxInputs,
) -> Result<(), VerifyTxError> {
    debug!(target: COMPONENT, %tx_inputs);

    match tx_inputs.account_hash {
        Some(store_account_hash) => {
            if candidate_tx.initial_account_hash() != store_account_hash {
                return Err(VerifyTxError::IncorrectAccountInitialHash {
                    tx_initial_account_hash: candidate_tx.initial_account_hash(),
                    store_account_hash: Some(store_account_hash),
                });
            }
        },
        None => {
            return Err(VerifyTxError::IncorrectAccountInitialHash {
                tx_initial_account_hash: candidate_tx.initial_account_hash(),
                store_account_hash: None,
            })
        },
    }

    let infracting_nullifiers: Vec<Nullifier> = tx_inputs
        .nullifiers
        .into_iter()
        .filter(|&(_, is_already_consumed)| is_already_consumed)
        .map(|(nullifier_in_tx, _)| nullifier_in_tx.into())
        .collect();

    if !infracting_nullifiers.is_empty() {
        return Err(VerifyTxError::InputNotesAlreadyConsumed(InputNotes::new(
            infracting_nullifiers,
        )?));
    }

    Ok(())
}<|MERGE_RESOLUTION|>--- conflicted
+++ resolved
@@ -11,13 +11,8 @@
 use crate::{
     block::Block,
     store::{ApplyBlock, ApplyBlockError, Store, TxInputs},
-<<<<<<< HEAD
     txqueue::{TransactionValidator, VerifyTxError},
-    SharedProvenTx,
-=======
-    txqueue::{TransactionVerifier, VerifyTxError},
-    SharedProvenTx, COMPONENT,
->>>>>>> cf361489
+    SharedProvenTx, COMPONENT
 };
 
 #[cfg(test)]
