use miden_crypto::ZERO;
<<<<<<< HEAD
use miden_objects::{notes::Nullifier, Hasher};
=======
use miden_objects::{notes::Nullifier, Hasher, EMPTY_WORD};
>>>>>>> 241c0ca3

use super::*;
use crate::test_utils::{DummyProvenTxGenerator, MockPrivateAccount};

mod apply_block;
mod verify_tx;

// HELPERS
// -------------------------------------------------------------------------------------------------

<<<<<<< HEAD
pub fn nullifier_by_index(index: u32) -> Nullifier {
=======
pub fn consumed_note_by_index(index: u32) -> Nullifier {
>>>>>>> 241c0ca3
    Nullifier::new(
        Hasher::hash(&index.to_be_bytes()),
        Hasher::hash(
            &[index.to_be_bytes(), index.to_be_bytes()]
                .into_iter()
                .flatten()
                .collect::<Vec<_>>(),
        ),
<<<<<<< HEAD
        Digest::default(),
        [ZERO, ZERO, ZERO, ZERO],
=======
        EMPTY_WORD.into(),
        [ZERO, ZERO, ZERO, index.into()],
>>>>>>> 241c0ca3
    )
}

/// Returns `num` transactions, and the corresponding account they modify.
/// The transactions each consume a single different note
pub fn get_txs_and_accounts(
    tx_gen: &DummyProvenTxGenerator,
    num: u32,
) -> impl Iterator<Item = (SharedProvenTx, MockPrivateAccount)> + '_ {
    (0..num).map(|index| {
        let account = MockPrivateAccount::from(index);
        let tx = tx_gen.dummy_proven_tx_with_params(
            account.id,
            account.states[0],
            account.states[1],
            vec![nullifier_by_index(index)],
            Vec::new(),
        );

        (Arc::new(tx), account)
    })
}<|MERGE_RESOLUTION|>--- conflicted
+++ resolved
@@ -1,9 +1,5 @@
 use miden_crypto::ZERO;
-<<<<<<< HEAD
-use miden_objects::{notes::Nullifier, Hasher};
-=======
 use miden_objects::{notes::Nullifier, Hasher, EMPTY_WORD};
->>>>>>> 241c0ca3
 
 use super::*;
 use crate::test_utils::{DummyProvenTxGenerator, MockPrivateAccount};
@@ -14,11 +10,7 @@
 // HELPERS
 // -------------------------------------------------------------------------------------------------
 
-<<<<<<< HEAD
 pub fn nullifier_by_index(index: u32) -> Nullifier {
-=======
-pub fn consumed_note_by_index(index: u32) -> Nullifier {
->>>>>>> 241c0ca3
     Nullifier::new(
         Hasher::hash(&index.to_be_bytes()),
         Hasher::hash(
@@ -27,13 +19,8 @@
                 .flatten()
                 .collect::<Vec<_>>(),
         ),
-<<<<<<< HEAD
-        Digest::default(),
-        [ZERO, ZERO, ZERO, ZERO],
-=======
         EMPTY_WORD.into(),
         [ZERO, ZERO, ZERO, index.into()],
->>>>>>> 241c0ca3
     )
 }
 
