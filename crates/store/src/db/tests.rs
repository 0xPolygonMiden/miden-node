use assert_matches::assert_matches;
use miden_lib::transaction::TransactionKernel;
use miden_node_proto::domain::accounts::AccountSummary;
use miden_objects::{
    accounts::{
        account_id::testing::{
            ACCOUNT_ID_FUNGIBLE_FAUCET_ON_CHAIN, ACCOUNT_ID_NON_FUNGIBLE_FAUCET_ON_CHAIN,
            ACCOUNT_ID_OFF_CHAIN_SENDER, ACCOUNT_ID_REGULAR_ACCOUNT_UPDATABLE_CODE_OFF_CHAIN,
        },
        delta::AccountUpdateDetails,
        Account, AccountBuilder, AccountComponent, AccountDelta, AccountId, AccountStorageDelta,
        AccountStorageMode, AccountType, AccountVaultDelta, StorageSlot,
    },
    assets::{Asset, FungibleAsset, NonFungibleAsset, NonFungibleAssetDetails},
    block::{BlockAccountUpdate, BlockNoteIndex, BlockNoteTree},
    crypto::{hash::rpo::RpoDigest, merkle::MerklePath},
    notes::{NoteExecutionHint, NoteId, NoteMetadata, NoteType, Nullifier},
    BlockHeader, Felt, FieldElement, Word, ZERO,
};
use rusqlite::{vtab::array, Connection};

use super::{sql, AccountInfo, NoteRecord, NullifierInfo};
use crate::db::{migrations::apply_migrations, TransactionSummary};

fn create_db() -> Connection {
    let mut conn = Connection::open_in_memory().unwrap();
    array::load_module(&conn).unwrap();
    apply_migrations(&mut conn).unwrap();
    conn
}

fn create_block(conn: &mut Connection, block_num: u32) {
    let block_header = BlockHeader::new(
        1_u8.into(),
        num_to_rpo_digest(2),
        block_num,
        num_to_rpo_digest(4),
        num_to_rpo_digest(5),
        num_to_rpo_digest(6),
        num_to_rpo_digest(7),
        num_to_rpo_digest(8),
        num_to_rpo_digest(9),
        num_to_rpo_digest(10),
        11_u8.into(),
    );

    let transaction = conn.transaction().unwrap();
    sql::insert_block_header(&transaction, &block_header).unwrap();
    transaction.commit().unwrap();
}

#[test]
fn test_sql_insert_nullifiers_for_block() {
    let mut conn = create_db();

    let nullifiers = [num_to_nullifier(1 << 48)];

    let block_num = 1;
    create_block(&mut conn, block_num);

    // Insert a new nullifier succeeds
    {
        let transaction = conn.transaction().unwrap();
        let res = sql::insert_nullifiers_for_block(&transaction, &nullifiers, block_num);
        assert_eq!(res.unwrap(), nullifiers.len(), "There should be one entry");
        transaction.commit().unwrap();
    }

    // Inserting the nullifier twice is an error
    {
        let transaction = conn.transaction().unwrap();
        let res = sql::insert_nullifiers_for_block(&transaction, &nullifiers, block_num);
        assert!(res.is_err(), "Inserting the same nullifier twice is an error");
    }

    // even if the block number is different
    {
        let transaction = conn.transaction().unwrap();
        let res = sql::insert_nullifiers_for_block(&transaction, &nullifiers, block_num + 1);
        transaction.commit().unwrap();
        assert!(
            res.is_err(),
            "Inserting the same nullifier twice is an error, even if with a different block number"
        );
    }

    // test inserting multiple nullifiers
    {
        let nullifiers: Vec<_> = (0..10).map(num_to_nullifier).collect();
        let block_num = 1;
        let transaction = conn.transaction().unwrap();
        let res = sql::insert_nullifiers_for_block(&transaction, &nullifiers, block_num);
        transaction.commit().unwrap();
        assert_eq!(res.unwrap(), nullifiers.len(), "There should be 10 entries");
    }
}

#[test]
fn test_sql_insert_transactions() {
    let mut conn = create_db();

    let count = insert_transactions(&mut conn);

    assert_eq!(count, 2, "Two elements must have been inserted");
}

#[test]
fn test_sql_select_transactions() {
    fn query_transactions(conn: &mut Connection) -> Vec<TransactionSummary> {
        sql::select_transactions_by_accounts_and_block_range(conn, 0, 2, &[1]).unwrap()
    }

    let mut conn = create_db();

    let transactions = query_transactions(&mut conn);

    assert!(transactions.is_empty(), "No elements must be initially in the DB");

    let count = insert_transactions(&mut conn);

    assert_eq!(count, 2, "Two elements must have been inserted");

    let transactions = query_transactions(&mut conn);

    assert_eq!(transactions.len(), 2, "Two elements must be in the DB");
}

#[test]
fn test_sql_select_nullifiers() {
    let mut conn = create_db();

    let block_num = 1;
    create_block(&mut conn, block_num);

    // test querying empty table
    let nullifiers = sql::select_all_nullifiers(&mut conn).unwrap();
    assert!(nullifiers.is_empty());

    // test multiple entries
    let mut state = vec![];
    for i in 0..10 {
        let nullifier = num_to_nullifier(i);
        state.push((nullifier, block_num));

        let transaction = conn.transaction().unwrap();
        let res = sql::insert_nullifiers_for_block(&transaction, &[nullifier], block_num);
        assert_eq!(res.unwrap(), 1, "One element must have been inserted");
        transaction.commit().unwrap();
        let nullifiers = sql::select_all_nullifiers(&mut conn).unwrap();
        assert_eq!(nullifiers, state);
    }
}

#[test]
fn test_sql_select_notes() {
    let mut conn = create_db();

    let block_num = 1;
    create_block(&mut conn, block_num);

    // test querying empty table
    let notes = sql::select_all_notes(&mut conn).unwrap();
    assert!(notes.is_empty());

    // test multiple entries
    let mut state = vec![];
    for i in 0..10 {
        let note = NoteRecord {
            block_num,
            note_index: BlockNoteIndex::new(0, i as usize).unwrap(),
            note_id: num_to_rpo_digest(i as u64),
            metadata: NoteMetadata::new(
                ACCOUNT_ID_OFF_CHAIN_SENDER.try_into().unwrap(),
                NoteType::Public,
                i.into(),
                NoteExecutionHint::none(),
                Default::default(),
            )
            .unwrap(),
            details: Some(vec![1, 2, 3]),
            merkle_path: MerklePath::new(vec![]),
        };
        state.push(note.clone());

        let transaction = conn.transaction().unwrap();
        let res = sql::insert_notes(&transaction, &[note]);
        assert_eq!(res.unwrap(), 1, "One element must have been inserted");
        transaction.commit().unwrap();
        let notes = sql::select_all_notes(&mut conn).unwrap();
        assert_eq!(notes, state);
    }
}

#[test]
fn test_sql_select_notes_different_execution_hints() {
    let mut conn = create_db();

    let block_num = 1;
    create_block(&mut conn, block_num);

    // test querying empty table
    let notes = sql::select_all_notes(&mut conn).unwrap();
    assert!(notes.is_empty());

    // test multiple entries
    let mut state = vec![];

    let note_none = NoteRecord {
        block_num,
        note_index: BlockNoteIndex::new(0, 0).unwrap(),
        note_id: num_to_rpo_digest(0),
        metadata: NoteMetadata::new(
            ACCOUNT_ID_OFF_CHAIN_SENDER.try_into().unwrap(),
            NoteType::Public,
            0.into(),
            NoteExecutionHint::none(),
            Default::default(),
        )
        .unwrap(),
        details: Some(vec![1, 2, 3]),
        merkle_path: MerklePath::new(vec![]),
    };
    state.push(note_none.clone());

    let transaction = conn.transaction().unwrap();
    let res = sql::insert_notes(&transaction, &[note_none]);
    assert_eq!(res.unwrap(), 1, "One element must have been inserted");
    transaction.commit().unwrap();
    let note = &sql::select_notes_by_id(&mut conn, &[num_to_rpo_digest(0).into()]).unwrap()[0];
    assert_eq!(note.metadata.execution_hint(), NoteExecutionHint::none());

    let note_always = NoteRecord {
        block_num,
        note_index: BlockNoteIndex::new(0, 1).unwrap(),
        note_id: num_to_rpo_digest(1),
        metadata: NoteMetadata::new(
            ACCOUNT_ID_OFF_CHAIN_SENDER.try_into().unwrap(),
            NoteType::Public,
            1.into(),
            NoteExecutionHint::always(),
            Default::default(),
        )
        .unwrap(),
        details: Some(vec![1, 2, 3]),
        merkle_path: MerklePath::new(vec![]),
    };
    state.push(note_always.clone());

    let transaction = conn.transaction().unwrap();
    let res = sql::insert_notes(&transaction, &[note_always]);
    assert_eq!(res.unwrap(), 1, "One element must have been inserted");
    transaction.commit().unwrap();
    let note = &sql::select_notes_by_id(&mut conn, &[num_to_rpo_digest(1).into()]).unwrap()[0];
    assert_eq!(note.metadata.execution_hint(), NoteExecutionHint::always());

    let note_after_block = NoteRecord {
        block_num,
        note_index: BlockNoteIndex::new(0, 2).unwrap(),
        note_id: num_to_rpo_digest(2),
        metadata: NoteMetadata::new(
            ACCOUNT_ID_OFF_CHAIN_SENDER.try_into().unwrap(),
            NoteType::Public,
            2.into(),
            NoteExecutionHint::after_block(12),
            Default::default(),
        )
        .unwrap(),
        details: Some(vec![1, 2, 3]),
        merkle_path: MerklePath::new(vec![]),
    };
    state.push(note_after_block.clone());

    let transaction = conn.transaction().unwrap();
    let res = sql::insert_notes(&transaction, &[note_after_block]);
    assert_eq!(res.unwrap(), 1, "One element must have been inserted");
    transaction.commit().unwrap();
    let note = &sql::select_notes_by_id(&mut conn, &[num_to_rpo_digest(2).into()]).unwrap()[0];
    assert_eq!(note.metadata.execution_hint(), NoteExecutionHint::after_block(12));
}

#[test]
fn test_sql_select_accounts() {
    let mut conn = create_db();

    let block_num = 1;
    create_block(&mut conn, block_num);

    // test querying empty table
    let accounts = sql::select_all_accounts(&mut conn).unwrap();
    assert!(accounts.is_empty());
    // test multiple entries
    let mut state = vec![];
    for i in 0..10 {
        let account_id =
            ACCOUNT_ID_REGULAR_ACCOUNT_UPDATABLE_CODE_OFF_CHAIN + (i << 32) + 0b1111100000;
        let account_hash = num_to_rpo_digest(i);
        state.push(AccountInfo {
            summary: AccountSummary {
                account_id: account_id.try_into().unwrap(),
                account_hash,
                block_num,
            },
            details: None,
        });

        let transaction = conn.transaction().unwrap();
        let res = sql::upsert_accounts(
            &transaction,
            &[BlockAccountUpdate::new(
                account_id.try_into().unwrap(),
                account_hash,
                AccountUpdateDetails::Private,
                vec![],
            )],
            block_num,
        );
        assert_eq!(res.unwrap(), 1, "One element must have been inserted");
        transaction.commit().unwrap();
        let accounts = sql::select_all_accounts(&mut conn).unwrap();
        assert_eq!(accounts, state);
    }
}

#[test]
fn test_sql_public_account_details() {
    let mut conn = create_db();

    create_block(&mut conn, 1);

    let fungible_faucet_id = AccountId::try_from(ACCOUNT_ID_FUNGIBLE_FAUCET_ON_CHAIN).unwrap();
    let non_fungible_faucet_id =
        AccountId::try_from(ACCOUNT_ID_NON_FUNGIBLE_FAUCET_ON_CHAIN).unwrap();

    let nft1 = Asset::NonFungible(
        NonFungibleAsset::new(
            &NonFungibleAssetDetails::new(non_fungible_faucet_id, vec![1, 2, 3]).unwrap(),
        )
        .unwrap(),
    );

    let mut account = mock_account_code_and_storage(
        AccountType::RegularAccountImmutableCode,
        AccountStorageMode::Public,
        [Asset::Fungible(FungibleAsset::new(fungible_faucet_id, 150).unwrap()), nft1],
    );

    // test querying empty table
    let accounts_in_db = sql::select_all_accounts(&mut conn).unwrap();
    assert!(accounts_in_db.is_empty());

    let transaction = conn.transaction().unwrap();
    let inserted = sql::upsert_accounts(
        &transaction,
        &[BlockAccountUpdate::new(
            account.id(),
            account.hash(),
            AccountUpdateDetails::New(account.clone()),
            vec![],
        )],
        1,
    )
    .unwrap();

    assert_eq!(inserted, 1, "One element must have been inserted");

    transaction.commit().unwrap();

    let mut accounts_in_db = sql::select_all_accounts(&mut conn).unwrap();

    assert_eq!(accounts_in_db.len(), 1, "One element must have been inserted");

    let account_read = accounts_in_db.pop().unwrap().details.unwrap();
    assert_eq!(account_read, account);

    create_block(&mut conn, 2);

    let read_delta = sql::select_account_delta(&mut conn, account_id.into(), 1, 2).unwrap();

    assert_eq!(read_delta, None);

    let storage_delta =
        AccountStorageDelta::from_iters([3], [(4, num_to_word(5)), (5, num_to_word(6))], []);

    let nft2 = Asset::NonFungible(
        NonFungibleAsset::new(
            &NonFungibleAssetDetails::new(non_fungible_faucet_id, vec![4, 5, 6]).unwrap(),
        )
        .unwrap(),
    );

    let vault_delta = AccountVaultDelta::from_iters([nft2], [nft1]);

<<<<<<< HEAD
    let mut delta2 = AccountDelta::new(storage_delta, vault_delta, Some(ONE)).unwrap();
=======
    let delta = AccountDelta::new(storage_delta, vault_delta, Some(Felt::new(2))).unwrap();
>>>>>>> a686581c

    account.apply_delta(&delta2).unwrap();

    let transaction = conn.transaction().unwrap();
    let inserted = sql::upsert_accounts(
        &transaction,
        &[BlockAccountUpdate::new(
            account.id(),
            account.hash(),
            AccountUpdateDetails::Delta(delta2.clone()),
            vec![],
        )],
        2,
    )
    .unwrap();

    assert_eq!(inserted, 1, "One element must have been inserted");

    transaction.commit().unwrap();

    let mut accounts_in_db = sql::select_all_accounts(&mut conn).unwrap();

    assert_eq!(accounts_in_db.len(), 1, "One element must have been inserted");

    let account_read = accounts_in_db.pop().unwrap().details.unwrap();

    assert_eq!(account_read.id(), account.id());
    assert_eq!(account_read.vault(), account.vault());
    assert_eq!(account_read.nonce(), account.nonce());
    assert_eq!(account_read.storage(), account.storage());

<<<<<<< HEAD
    let read_delta = sql::select_account_delta(&mut conn, account_id.into(), 1, 2).unwrap();
    assert_eq!(read_delta.as_ref(), Some(&delta2));
=======
    // Cleared item was not serialized, check it and apply delta only with clear item second time:
    assert_matches!(account_read.storage().get_item(3), Ok(digest) => {
        assert_eq!(digest, RpoDigest::default());
    });

    let storage_delta = AccountStorageDelta::from_iters([3], [], []);
    account_read
        .apply_delta(
            &AccountDelta::new(storage_delta, AccountVaultDelta::default(), Some(Felt::new(3)))
                .unwrap(),
        )
        .unwrap();
>>>>>>> a686581c

    create_block(&mut conn, 3);

    let storage_delta3 = AccountStorageDelta::from_iters([5], [], []);

    let delta3 = AccountDelta::new(
        storage_delta3,
        AccountVaultDelta::from_iters([nft1], []),
        Some(Felt::new(2)),
    )
    .unwrap();

    account.apply_delta(&delta3).unwrap();

    let transaction = conn.transaction().unwrap();
    let inserted = sql::upsert_accounts(
        &transaction,
        &[BlockAccountUpdate::new(
            account.id(),
            account.hash(),
            AccountUpdateDetails::Delta(delta3.clone()),
            vec![],
        )],
        3,
    )
    .unwrap();

    assert_eq!(inserted, 1, "One element must have been inserted");

    transaction.commit().unwrap();

    let mut accounts_in_db = sql::select_all_accounts(&mut conn).unwrap();

    assert_eq!(accounts_in_db.len(), 1, "One element must have been inserted");

    let account_read = accounts_in_db.pop().unwrap().details.unwrap();

    assert_eq!(account_read.id(), account.id());
    assert_eq!(account_read.vault(), account.vault());
    assert_eq!(account_read.nonce(), account.nonce());

<<<<<<< HEAD
    let read_delta = sql::select_account_delta(&mut conn, account_id.into(), 1, 3).unwrap();

    delta2.merge(delta3).unwrap();
=======
    let read_deltas =
        sql::select_account_deltas(&mut conn, account.id().into(), 0, block_num + 1).unwrap();
>>>>>>> a686581c

    assert_eq!(read_delta, Some(delta2));
}

#[test]
fn test_sql_select_nullifiers_by_block_range() {
    let mut conn = create_db();

    // test empty table
    let nullifiers = sql::select_nullifiers_by_block_range(&mut conn, 0, u32::MAX, &[]).unwrap();
    assert!(nullifiers.is_empty());

    // test single item
    let nullifier1 = num_to_nullifier(1 << 48);
    let block_number1 = 1;
    create_block(&mut conn, block_number1);

    let transaction = conn.transaction().unwrap();
    sql::insert_nullifiers_for_block(&transaction, &[nullifier1], block_number1).unwrap();
    transaction.commit().unwrap();

    let nullifiers = sql::select_nullifiers_by_block_range(
        &mut conn,
        0,
        u32::MAX,
        &[sql::utils::get_nullifier_prefix(&nullifier1)],
    )
    .unwrap();
    assert_eq!(
        nullifiers,
        vec![NullifierInfo {
            nullifier: nullifier1,
            block_num: block_number1
        }]
    );

    // test two elements
    let nullifier2 = num_to_nullifier(2 << 48);
    let block_number2 = 2;
    create_block(&mut conn, block_number2);

    let transaction = conn.transaction().unwrap();
    sql::insert_nullifiers_for_block(&transaction, &[nullifier2], block_number2).unwrap();
    transaction.commit().unwrap();

    let nullifiers = sql::select_all_nullifiers(&mut conn).unwrap();
    assert_eq!(nullifiers, vec![(nullifier1, block_number1), (nullifier2, block_number2)]);

    // only the nullifiers matching the prefix are included
    let nullifiers = sql::select_nullifiers_by_block_range(
        &mut conn,
        0,
        u32::MAX,
        &[sql::utils::get_nullifier_prefix(&nullifier1)],
    )
    .unwrap();
    assert_eq!(
        nullifiers,
        vec![NullifierInfo {
            nullifier: nullifier1,
            block_num: block_number1
        }]
    );
    let nullifiers = sql::select_nullifiers_by_block_range(
        &mut conn,
        0,
        u32::MAX,
        &[sql::utils::get_nullifier_prefix(&nullifier2)],
    )
    .unwrap();
    assert_eq!(
        nullifiers,
        vec![NullifierInfo {
            nullifier: nullifier2,
            block_num: block_number2
        }]
    );

    // Nullifiers created at block_end are included
    let nullifiers = sql::select_nullifiers_by_block_range(
        &mut conn,
        0,
        1,
        &[
            sql::utils::get_nullifier_prefix(&nullifier1),
            sql::utils::get_nullifier_prefix(&nullifier2),
        ],
    )
    .unwrap();
    assert_eq!(
        nullifiers,
        vec![NullifierInfo {
            nullifier: nullifier1,
            block_num: block_number1
        }]
    );

    // Nullifiers created at block_start are not included
    let nullifiers = sql::select_nullifiers_by_block_range(
        &mut conn,
        1,
        u32::MAX,
        &[
            sql::utils::get_nullifier_prefix(&nullifier1),
            sql::utils::get_nullifier_prefix(&nullifier2),
        ],
    )
    .unwrap();
    assert_eq!(
        nullifiers,
        vec![NullifierInfo {
            nullifier: nullifier2,
            block_num: block_number2
        }]
    );

    // When block start and end are the same, no nullifiers should be returned. This case happens
    // when the client requests a sync update, and it is already tracking the chain tip.
    let nullifiers = sql::select_nullifiers_by_block_range(
        &mut conn,
        2,
        2,
        &[
            sql::utils::get_nullifier_prefix(&nullifier1),
            sql::utils::get_nullifier_prefix(&nullifier2),
        ],
    )
    .unwrap();
    assert!(nullifiers.is_empty());
}

#[test]
fn test_select_nullifiers_by_prefix() {
    let mut conn = create_db();
    const PREFIX_LEN: u32 = 16;
    // test empty table
    let nullifiers = sql::select_nullifiers_by_prefix(&mut conn, PREFIX_LEN, &[]).unwrap();
    assert!(nullifiers.is_empty());

    // test single item
    let nullifier1 = num_to_nullifier(1 << 48);
    let block_number1 = 1;
    create_block(&mut conn, block_number1);

    let transaction = conn.transaction().unwrap();
    sql::insert_nullifiers_for_block(&transaction, &[nullifier1], block_number1).unwrap();
    transaction.commit().unwrap();

    let nullifiers = sql::select_nullifiers_by_prefix(
        &mut conn,
        PREFIX_LEN,
        &[sql::utils::get_nullifier_prefix(&nullifier1)],
    )
    .unwrap();
    assert_eq!(
        nullifiers,
        vec![NullifierInfo {
            nullifier: nullifier1,
            block_num: block_number1
        }]
    );

    // test two elements
    let nullifier2 = num_to_nullifier(2 << 48);
    let block_number2 = 2;
    create_block(&mut conn, block_number2);

    let transaction = conn.transaction().unwrap();
    sql::insert_nullifiers_for_block(&transaction, &[nullifier2], block_number2).unwrap();
    transaction.commit().unwrap();

    let nullifiers = sql::select_all_nullifiers(&mut conn).unwrap();
    assert_eq!(nullifiers, vec![(nullifier1, block_number1), (nullifier2, block_number2)]);

    // only the nullifiers matching the prefix are included
    let nullifiers = sql::select_nullifiers_by_prefix(
        &mut conn,
        PREFIX_LEN,
        &[sql::utils::get_nullifier_prefix(&nullifier1)],
    )
    .unwrap();
    assert_eq!(
        nullifiers,
        vec![NullifierInfo {
            nullifier: nullifier1,
            block_num: block_number1
        }]
    );
    let nullifiers = sql::select_nullifiers_by_prefix(
        &mut conn,
        PREFIX_LEN,
        &[sql::utils::get_nullifier_prefix(&nullifier2)],
    )
    .unwrap();
    assert_eq!(
        nullifiers,
        vec![NullifierInfo {
            nullifier: nullifier2,
            block_num: block_number2
        }]
    );

    // All matching nullifiers are included
    let nullifiers = sql::select_nullifiers_by_prefix(
        &mut conn,
        PREFIX_LEN,
        &[
            sql::utils::get_nullifier_prefix(&nullifier1),
            sql::utils::get_nullifier_prefix(&nullifier2),
        ],
    )
    .unwrap();
    assert_eq!(
        nullifiers,
        vec![
            NullifierInfo {
                nullifier: nullifier1,
                block_num: block_number1
            },
            NullifierInfo {
                nullifier: nullifier2,
                block_num: block_number2
            }
        ]
    );

    // If a non-matching prefix is provided, no nullifiers are returned
    let nullifiers = sql::select_nullifiers_by_prefix(
        &mut conn,
        PREFIX_LEN,
        &[sql::utils::get_nullifier_prefix(&num_to_nullifier(3 << 48))],
    )
    .unwrap();
    assert!(nullifiers.is_empty());
}

#[test]
fn test_db_block_header() {
    let mut conn = create_db();

    // test querying empty table
    let block_number = 1;
    let res = sql::select_block_header_by_block_num(&mut conn, Some(block_number)).unwrap();
    assert!(res.is_none());

    let res = sql::select_block_header_by_block_num(&mut conn, None).unwrap();
    assert!(res.is_none());

    let res = sql::select_all_block_headers(&mut conn).unwrap();
    assert!(res.is_empty());

    let block_header = BlockHeader::new(
        1_u8.into(),
        num_to_rpo_digest(2),
        3,
        num_to_rpo_digest(4),
        num_to_rpo_digest(5),
        num_to_rpo_digest(6),
        num_to_rpo_digest(7),
        num_to_rpo_digest(8),
        num_to_rpo_digest(9),
        num_to_rpo_digest(10),
        11_u8.into(),
    );
    // test insertion
    let transaction = conn.transaction().unwrap();
    sql::insert_block_header(&transaction, &block_header).unwrap();
    transaction.commit().unwrap();

    // test fetch unknown block header
    let block_number = 1;
    let res = sql::select_block_header_by_block_num(&mut conn, Some(block_number)).unwrap();
    assert!(res.is_none());

    // test fetch block header by block number
    let res =
        sql::select_block_header_by_block_num(&mut conn, Some(block_header.block_num())).unwrap();
    assert_eq!(res.unwrap(), block_header);

    // test fetch latest block header
    let res = sql::select_block_header_by_block_num(&mut conn, None).unwrap();
    assert_eq!(res.unwrap(), block_header);

    let block_header2 = BlockHeader::new(
        11_u8.into(),
        num_to_rpo_digest(12),
        13,
        num_to_rpo_digest(14),
        num_to_rpo_digest(15),
        num_to_rpo_digest(16),
        num_to_rpo_digest(17),
        num_to_rpo_digest(18),
        num_to_rpo_digest(19),
        num_to_rpo_digest(20),
        21_u8.into(),
    );

    let transaction = conn.transaction().unwrap();
    sql::insert_block_header(&transaction, &block_header2).unwrap();
    transaction.commit().unwrap();

    let res = sql::select_block_header_by_block_num(&mut conn, None).unwrap();
    assert_eq!(res.unwrap(), block_header2);

    let res = sql::select_all_block_headers(&mut conn).unwrap();
    assert_eq!(res, [block_header, block_header2]);
}

#[test]
fn test_db_account() {
    let mut conn = create_db();

    let block_num = 1;
    create_block(&mut conn, block_num);

    // test empty table
    let account_ids = vec![ACCOUNT_ID_REGULAR_ACCOUNT_UPDATABLE_CODE_OFF_CHAIN, 1, 2, 3, 4, 5];
    let res = sql::select_accounts_by_block_range(&mut conn, 0, u32::MAX, &account_ids).unwrap();
    assert!(res.is_empty());

    // test insertion
    let account_id = ACCOUNT_ID_REGULAR_ACCOUNT_UPDATABLE_CODE_OFF_CHAIN;
    let account_hash = num_to_rpo_digest(0);

    let transaction = conn.transaction().unwrap();
    let row_count = sql::upsert_accounts(
        &transaction,
        &[BlockAccountUpdate::new(
            account_id.try_into().unwrap(),
            account_hash,
            AccountUpdateDetails::Private,
            vec![],
        )],
        block_num,
    )
    .unwrap();
    transaction.commit().unwrap();

    assert_eq!(row_count, 1);

    // test successful query
    let res = sql::select_accounts_by_block_range(&mut conn, 0, u32::MAX, &account_ids).unwrap();
    assert_eq!(
        res,
        vec![AccountSummary {
            account_id: account_id.try_into().unwrap(),
            account_hash,
            block_num,
        }]
    );

    // test query for update outside the block range
    let res = sql::select_accounts_by_block_range(&mut conn, block_num + 1, u32::MAX, &account_ids)
        .unwrap();
    assert!(res.is_empty());

    // test query with unknown accounts
    let res = sql::select_accounts_by_block_range(&mut conn, block_num + 1, u32::MAX, &[6, 7, 8])
        .unwrap();
    assert!(res.is_empty());
}

#[test]
fn test_notes() {
    let mut conn = create_db();

    let block_num_1 = 1;
    create_block(&mut conn, block_num_1);

    // test empty table
    let res = sql::select_notes_since_block_by_tag_and_sender(&mut conn, &[], &[], 0).unwrap();
    assert!(res.is_empty());

    let res =
        sql::select_notes_since_block_by_tag_and_sender(&mut conn, &[1, 2, 3], &[], 0).unwrap();
    assert!(res.is_empty());

    // test insertion
    let note_index = BlockNoteIndex::new(0, 2).unwrap();
    let note_id = num_to_rpo_digest(3);
    let tag = 5u32;
    let sender = AccountId::new_unchecked(Felt::new(ACCOUNT_ID_OFF_CHAIN_SENDER));
    let note_metadata =
        NoteMetadata::new(sender, NoteType::Public, tag.into(), NoteExecutionHint::none(), ZERO)
            .unwrap();

    let values = [(note_index, note_id.into(), note_metadata)];
    let notes_db = BlockNoteTree::with_entries(values.iter().cloned()).unwrap();
    let details = Some(vec![1, 2, 3]);
    let merkle_path = notes_db.get_note_path(note_index);

    let note = NoteRecord {
        block_num: block_num_1,
        note_index,
        note_id,
        metadata: NoteMetadata::new(
            sender,
            NoteType::Public,
            tag.into(),
            NoteExecutionHint::none(),
            Default::default(),
        )
        .unwrap(),
        details,
        merkle_path: merkle_path.clone(),
    };

    let transaction = conn.transaction().unwrap();
    sql::insert_notes(&transaction, &[note.clone()]).unwrap();
    transaction.commit().unwrap();

    // test empty tags
    let res = sql::select_notes_since_block_by_tag_and_sender(&mut conn, &[], &[], 0).unwrap();
    assert!(res.is_empty());

    // test no updates
    let res = sql::select_notes_since_block_by_tag_and_sender(&mut conn, &[tag], &[], block_num_1)
        .unwrap();
    assert!(res.is_empty());

    // test match
    let res =
        sql::select_notes_since_block_by_tag_and_sender(&mut conn, &[tag], &[], block_num_1 - 1)
            .unwrap();
    assert_eq!(res, vec![note.clone().into()]);

    let block_num_2 = note.block_num + 1;
    create_block(&mut conn, block_num_2);

    // insertion second note with same tag, but on higher block
    let note2 = NoteRecord {
        block_num: block_num_2,
        note_index: note.note_index,
        note_id: num_to_rpo_digest(3),
        metadata: note.metadata,
        details: None,
        merkle_path,
    };

    let transaction = conn.transaction().unwrap();
    sql::insert_notes(&transaction, &[note2.clone()]).unwrap();
    transaction.commit().unwrap();

    // only first note is returned
    let res =
        sql::select_notes_since_block_by_tag_and_sender(&mut conn, &[tag], &[], block_num_1 - 1)
            .unwrap();
    assert_eq!(res, vec![note.clone().into()]);

    // only the second note is returned
    let res = sql::select_notes_since_block_by_tag_and_sender(&mut conn, &[tag], &[], block_num_1)
        .unwrap();
    assert_eq!(res, vec![note2.clone().into()]);

    // test query notes by id
    let notes = vec![note, note2];
    let note_ids: Vec<RpoDigest> = notes.clone().iter().map(|note| note.note_id).collect();
    let note_ids: Vec<NoteId> = note_ids.into_iter().map(From::from).collect();

    let res = sql::select_notes_by_id(&mut conn, &note_ids).unwrap();
    assert_eq!(res, notes);

    // test notes have correct details
    let note_0 = res[0].clone();
    let note_1 = res[1].clone();
    assert_eq!(note_0.details, Some(vec![1, 2, 3]));
    assert_eq!(note_1.details, None)
}

// UTILITIES
// -------------------------------------------------------------------------------------------
fn num_to_rpo_digest(n: u64) -> RpoDigest {
    RpoDigest::new(num_to_word(n))
}

fn num_to_word(n: u64) -> Word {
    [Felt::ZERO, Felt::ZERO, Felt::ZERO, Felt::new(n)]
}

fn num_to_nullifier(n: u64) -> Nullifier {
    Nullifier::from(num_to_rpo_digest(n))
}

fn mock_block_account_update(account_id: AccountId, num: u64) -> BlockAccountUpdate {
    BlockAccountUpdate::new(
        account_id,
        num_to_rpo_digest(num),
        AccountUpdateDetails::Private,
        vec![num_to_rpo_digest(num + 1000).into(), num_to_rpo_digest(num + 1001).into()],
    )
}

fn insert_transactions(conn: &mut Connection) -> usize {
    let block_num = 1;
    create_block(conn, block_num);

    let transaction = conn.transaction().unwrap();
    let count = sql::insert_transactions(
        &transaction,
        block_num,
        &[mock_block_account_update(AccountId::new_unchecked(Felt::ONE), 1)],
    )
    .unwrap();
    transaction.commit().unwrap();

    count
}

fn mock_account_code_and_storage(
    account_type: AccountType,
    storage_mode: AccountStorageMode,
    assets: impl IntoIterator<Item = Asset>,
) -> Account {
    let component_code = "\
    export.account_procedure_1
        push.1.2
        add
    end
    ";

    let component_storage = vec![
        StorageSlot::Value(Word::default()),
        StorageSlot::Value(num_to_word(1)),
        StorageSlot::Value(Word::default()),
        StorageSlot::Value(num_to_word(3)),
        StorageSlot::Value(Word::default()),
        StorageSlot::Value(num_to_word(5)),
    ];

    let component = AccountComponent::compile(
        component_code,
        TransactionKernel::testing_assembler(),
        component_storage,
    )
    .unwrap()
    .with_supported_type(account_type);

    AccountBuilder::new()
        .init_seed([0; 32])
        .account_type(account_type)
        .storage_mode(storage_mode)
        .with_assets(assets)
        .with_component(component)
        .build_existing()
        .unwrap()
}<|MERGE_RESOLUTION|>--- conflicted
+++ resolved
@@ -390,11 +390,7 @@
 
     let vault_delta = AccountVaultDelta::from_iters([nft2], [nft1]);
 
-<<<<<<< HEAD
-    let mut delta2 = AccountDelta::new(storage_delta, vault_delta, Some(ONE)).unwrap();
-=======
-    let delta = AccountDelta::new(storage_delta, vault_delta, Some(Felt::new(2))).unwrap();
->>>>>>> a686581c
+    let mut delta2 = AccountDelta::new(storage_delta, vault_delta, Some(Felt::new(2))).unwrap();
 
     account.apply_delta(&delta2).unwrap();
 
@@ -426,23 +422,8 @@
     assert_eq!(account_read.nonce(), account.nonce());
     assert_eq!(account_read.storage(), account.storage());
 
-<<<<<<< HEAD
     let read_delta = sql::select_account_delta(&mut conn, account_id.into(), 1, 2).unwrap();
     assert_eq!(read_delta.as_ref(), Some(&delta2));
-=======
-    // Cleared item was not serialized, check it and apply delta only with clear item second time:
-    assert_matches!(account_read.storage().get_item(3), Ok(digest) => {
-        assert_eq!(digest, RpoDigest::default());
-    });
-
-    let storage_delta = AccountStorageDelta::from_iters([3], [], []);
-    account_read
-        .apply_delta(
-            &AccountDelta::new(storage_delta, AccountVaultDelta::default(), Some(Felt::new(3)))
-                .unwrap(),
-        )
-        .unwrap();
->>>>>>> a686581c
 
     create_block(&mut conn, 3);
 
@@ -484,14 +465,9 @@
     assert_eq!(account_read.vault(), account.vault());
     assert_eq!(account_read.nonce(), account.nonce());
 
-<<<<<<< HEAD
-    let read_delta = sql::select_account_delta(&mut conn, account_id.into(), 1, 3).unwrap();
+    let read_delta = sql::select_account_delta(&mut conn, account.id().into(), 1, 3).unwrap();
 
     delta2.merge(delta3).unwrap();
-=======
-    let read_deltas =
-        sql::select_account_deltas(&mut conn, account.id().into(), 0, block_num + 1).unwrap();
->>>>>>> a686581c
 
     assert_eq!(read_delta, Some(delta2));
 }
