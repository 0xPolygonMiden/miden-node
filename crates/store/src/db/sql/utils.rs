--- conflicted
+++ resolved
@@ -7,12 +7,8 @@
     utils::Deserializable,
 };
 use rusqlite::{
-    Connection, OptionalExtension, params,
+    OptionalExtension, params,
     types::{Value, ValueRef},
-<<<<<<< HEAD
-    OptionalExtension,
-=======
->>>>>>> 7546dc77
 };
 
 use crate::{db::connection::Connection, errors::DatabaseError};
