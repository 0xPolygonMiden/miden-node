--- conflicted
+++ resolved
@@ -32,18 +32,11 @@
     TransactionSummary,
 };
 use crate::{
-<<<<<<< HEAD
-    db::sql::utils::{
-        account_info_from_row, account_summary_from_row, column_value_as_u64, get_nullifier_prefix,
-        u64_to_value,
-=======
     db::{
         sql::utils::{
-            account_info_from_row, account_summary_from_row, apply_delta, column_value_as_u64,
-            get_nullifier_prefix, u64_to_value,
-        },
+            account_info_from_row, account_summary_from_row, column_value_as_u64, get_nullifier_prefix,
+        u64_to_value,},
         transaction::Transaction,
->>>>>>> 94d9269e
     },
     errors::{DatabaseError, NoteSyncError, StateSyncError},
 };
@@ -182,11 +175,7 @@
 ///
 /// The account details vector, or an error.
 pub fn select_accounts_by_ids(
-<<<<<<< HEAD
-    conn: &Connection,
-=======
-    transaction: &Transaction,
->>>>>>> 94d9269e
+    transaction: &Transaction,
     account_ids: &[AccountId],
 ) -> Result<Vec<AccountInfo>> {
     let mut stmt = transaction.prepare_cached(
@@ -425,7 +414,6 @@
     accounts: &[BlockAccountUpdate],
     block_num: BlockNumber,
 ) -> Result<usize> {
-<<<<<<< HEAD
     let ids: Vec<_> = accounts.iter().map(BlockAccountUpdate::account_id).collect();
     let mut prev_account_data: BTreeMap<_, _> = select_accounts_by_ids(transaction, &ids)?
         .into_iter()
@@ -434,25 +422,13 @@
 
     let mut insert_stmt = transaction.prepare_cached(insert_sql!(accounts {
         account_id,
-        account_hash,
+        account_commitment,
         block_num,
         details,
     }))?;
     let mut update_stmt = transaction.prepare_cached(
         "UPDATE accounts SET account_hash = ?2, block_num = ?3, details = ?4 WHERE account_id = ?1",
     )?;
-=======
-    let mut upsert_stmt = transaction.prepare_cached(insert_sql!(
-        accounts {
-            account_id,
-            account_commitment,
-            block_num,
-            details
-        } | REPLACE
-    ))?;
-    let mut select_details_stmt =
-        transaction.prepare_cached("SELECT details FROM accounts WHERE account_id = ?1")?;
->>>>>>> 94d9269e
 
     for update in accounts {
         let account_id = update.account_id();
