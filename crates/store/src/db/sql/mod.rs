--- conflicted
+++ resolved
@@ -28,11 +28,7 @@
     transaction::TransactionId,
     utils::serde::{Deserializable, Serializable},
 };
-<<<<<<< HEAD
-use rusqlite::{params, types::Value};
-=======
 use rusqlite::{Connection, Transaction, params, types::Value};
->>>>>>> 7546dc77
 use utils::{read_block_number, read_from_blob_column};
 
 use super::{
