--- conflicted
+++ resolved
@@ -17,17 +17,9 @@
             .optional()
     }
 
-<<<<<<< HEAD
-    pub fn set_value<T: ToSql>(conn: &mut Connection, name: &str, value: &T) -> Result<()> {
-        let count = conn.transaction()?.execute(
-            "INSERT OR REPLACE INTO settings (name, value) VALUES (?, ?)",
-            params![name, value],
-        )?;
-=======
     pub fn set_value<T: ToSql>(conn: &Connection, name: &str, value: &T) -> Result<()> {
         let count =
             conn.execute(insert_sql!(settings { name, value } | REPLACE), params![name, value])?;
->>>>>>> 9cf31925
 
         debug_assert_eq!(count, 1);
 
