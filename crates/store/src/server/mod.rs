--- conflicted
+++ resolved
@@ -65,46 +65,37 @@
         })
     }
 
-<<<<<<< HEAD
-    pub async fn with_existing_db(config: StoreConfig) -> Result<Self, ApiError> {
-        info!(target: COMPONENT, %config, "Loading existing database");
-        let block_store = Arc::new(BlockStore::new(config.blockstore_dir.clone()).await.unwrap());
+    // TODO: this is needed? init should connect to existing db
+    // pub async fn with_existing_db(listener: TcpListener) -> Result<Self, ApiError> {
+    //     info!(target: COMPONENT, %config, "Loading existing database");
+    //     let block_store = Arc::new(BlockStore::new(config.blockstore_dir.clone()).await.unwrap());
 
-        let db = Db::existing(config.clone(), Arc::clone(&block_store))
-            .await
-            .map_err(|err| ApiError::ApiInitialisationFailed(err.to_string()))
-            .unwrap();
+    //     let db = Db::existing(config.clone(), Arc::clone(&block_store))
+    //         .await
+    //         .map_err(|err| ApiError::ApiInitialisationFailed(err.to_string()))
+    //         .unwrap();
 
-        let state = Arc::new(
-            State::load(db, block_store)
-                .await
-                .map_err(|err| ApiError::DatabaseConnectionFailed(err.to_string()))
-                .unwrap(),
-        );
+    //     let state = Arc::new(
+    //         State::load(db, block_store)
+    //             .await
+    //             .map_err(|err| ApiError::DatabaseConnectionFailed(err.to_string()))
+    //             .unwrap(),
+    //     );
 
-        let api_service = api_server::ApiServer::new(api::StoreApi { state });
+    //     let db_maintenance_service =
+    //         DbMaintenance::new(Arc::clone(&state), DATABASE_MAINTENANCE_INTERVAL);
+    //     let api_service = api_server::ApiServer::new(api::StoreApi { state });
 
-        let addr = config
-            .endpoint
-            .socket_addrs(|| None)
-            .map_err(ApiError::EndpointToSocketFailed)
-            .unwrap()
-            .into_iter()
-            .next()
-            .ok_or_else(|| ApiError::AddressResolutionFailed(config.endpoint.to_string()))
-            .unwrap();
+    //     info!(target: COMPONENT, "Database loaded");
 
-        let listener = TcpListener::bind(addr).await.unwrap();
-
-        info!(target: COMPONENT, "Database loaded");
-
-        Ok(Self { api_service, listener })
-    }
+    //     Ok(Self {
+    //         api_service,
+    //         db_maintenance_service,
+    //         listener,
+    //     })
+    // }
 
     /// Serves the store's RPC API.
-=======
-    /// Serves the store's RPC API and DB maintenance background task.
->>>>>>> ac49ae32
     ///
     /// Note: this blocks until the server dies.
     pub async fn serve(self) -> Result<(), ApiError> {
