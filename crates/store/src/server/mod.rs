<<<<<<< HEAD
use std::{path::PathBuf, sync::Arc};
=======
use std::{sync::Arc, time::Duration};
>>>>>>> 399888df

use miden_node_proto::generated::store::api_server;
use miden_node_utils::{errors::ApiError, tracing::grpc::store_trace_fn};
use tokio::net::TcpListener;
use tokio_stream::wrappers::TcpListenerStream;
use tower_http::trace::TraceLayer;
use tracing::info;

<<<<<<< HEAD
use crate::{COMPONENT, GENESIS_STATE_FILENAME, blocks::BlockStore, db::Db, state::State};
=======
use crate::{
    COMPONENT, blocks::BlockStore, config::StoreConfig, db::Db,
    server::db_maintenance::DbMaintenance, state::State,
};
>>>>>>> 399888df

mod api;
mod db_maintenance;

/// Represents an initialized store component where the RPC connection is open, but not yet actively
/// responding to requests.
///
/// Separating the connection binding from the server spawning allows the caller to connect other
/// components to the store without resorting to sleeps or other mechanisms to spawn dependent
/// components.
pub struct Store {
    api_service: api_server::ApiServer<api::StoreApi>,
    db_maintenance_service: DbMaintenance,
    listener: TcpListener,
}

impl Store {
    /// Performs initialization tasks required before [`serve`](Self::serve) can be called.
    pub async fn init(listener: TcpListener, data_directory: PathBuf) -> Result<Self, ApiError> {
        info!(target: COMPONENT, endpoint=?listener, ?data_directory, "Loading database");

        let block_store = data_directory.join("blocks");
        let block_store = Arc::new(BlockStore::new(block_store).await?);

        let database_filepath = data_directory.join("miden-store.sqlite3");
        let genesis_filepath = data_directory.join(GENESIS_STATE_FILENAME);

        let db = Db::setup(
            database_filepath,
            &genesis_filepath.to_string_lossy(),
            Arc::clone(&block_store),
        )
        .await
        .map_err(|err| ApiError::ApiInitialisationFailed(err.to_string()))?;

        let state = Arc::new(
            State::load(db, block_store)
                .await
                .map_err(|err| ApiError::DatabaseConnectionFailed(err.to_string()))?,
        );

        let db_maintenance_service = DbMaintenance::new(
            Arc::clone(&state),
            Duration::from_secs(config.db_optimization_interval_secs),
        );
        let api_service = api_server::ApiServer::new(api::StoreApi { state });

        info!(target: COMPONENT, "Database loaded");

        Ok(Self {
            api_service,
            db_maintenance_service,
            listener,
        })
    }

    /// Serves the store's RPC API and DB maintenance background task.
    ///
    /// Note: this blocks until the server dies.
    pub async fn serve(self) -> Result<(), ApiError> {
        tokio::spawn(self.db_maintenance_service.run());
        // Build the gRPC server with the API service and trace layer.
        tonic::transport::Server::builder()
            .layer(TraceLayer::new_for_grpc().make_span_with(store_trace_fn))
            .add_service(self.api_service)
            .serve_with_incoming(TcpListenerStream::new(self.listener))
            .await
            .map_err(ApiError::ApiServeFailed)
    }
}<|MERGE_RESOLUTION|>--- conflicted
+++ resolved
@@ -1,8 +1,4 @@
-<<<<<<< HEAD
 use std::{path::PathBuf, sync::Arc};
-=======
-use std::{sync::Arc, time::Duration};
->>>>>>> 399888df
 
 use miden_node_proto::generated::store::api_server;
 use miden_node_utils::{errors::ApiError, tracing::grpc::store_trace_fn};
@@ -11,14 +7,10 @@
 use tower_http::trace::TraceLayer;
 use tracing::info;
 
-<<<<<<< HEAD
-use crate::{COMPONENT, GENESIS_STATE_FILENAME, blocks::BlockStore, db::Db, state::State};
-=======
 use crate::{
-    COMPONENT, blocks::BlockStore, config::StoreConfig, db::Db,
+    COMPONENT, DATABASE_MAINTENANCE_INTERVAL, GENESIS_STATE_FILENAME, blocks::BlockStore, db::Db,
     server::db_maintenance::DbMaintenance, state::State,
 };
->>>>>>> 399888df
 
 mod api;
 mod db_maintenance;
@@ -60,10 +52,8 @@
                 .map_err(|err| ApiError::DatabaseConnectionFailed(err.to_string()))?,
         );
 
-        let db_maintenance_service = DbMaintenance::new(
-            Arc::clone(&state),
-            Duration::from_secs(config.db_optimization_interval_secs),
-        );
+        let db_maintenance_service =
+            DbMaintenance::new(Arc::clone(&state), DATABASE_MAINTENANCE_INTERVAL);
         let api_service = api_server::ApiServer::new(api::StoreApi { state });
 
         info!(target: COMPONENT, "Database loaded");
