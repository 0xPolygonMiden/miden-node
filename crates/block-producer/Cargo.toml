[package]
authors.workspace      = true
description            = "Miden node's block producer component"
edition.workspace      = true
homepage.workspace     = true
keywords               = ["block-producer", "miden", "node"]
license.workspace      = true
name                   = "miden-node-block-producer"
readme                 = "README.md"
repository.workspace   = true
rust-version.workspace = true
version.workspace      = true

[lints]
workspace = true

[features]
tracing-forest = ["miden-node-utils/tracing-forest"]

[dependencies]
async-trait = { version = "0.1" }
futures = { version = "0.3" }
itertools = { workspace = true }
miden-block-prover = { git = "https://github.com/0xPolygonMiden/miden-base.git", branch = "next" }
miden-lib = { workspace = true }
miden-node-proto = { workspace = true }
miden-node-utils = { workspace = true }
miden-objects = { workspace = true }
miden-processor = { workspace = true }
miden-proving-service-client = { git = "https://github.com/0xPolygonMiden/miden-base.git", branch = "next", features = [
  "batch-prover",
] }
miden-tx = { workspace = true }
miden-tx-batch-prover = { git = "https://github.com/0xPolygonMiden/miden-base.git", branch = "next" }
<<<<<<< HEAD
rand = { version = "0.8" }
serde = { version = "1.0", features = ["derive"] }
thiserror = { workspace = true }
tokio = { workspace = true, features = ["macros", "net", "rt-multi-thread", "sync", "time"] }
tokio-stream = { workspace = true, features = ["net"] }
tonic = { workspace = true }
tracing = { workspace = true }
url = { workspace = true }
=======
rand                  = { version = "0.8" }
serde                 = { version = "1.0", features = ["derive"] }
thiserror             = { workspace = true }
tokio                 = { workspace = true, features = ["macros", "net", "rt-multi-thread", "sync", "time"] }
tokio-stream          = { workspace = true, features = ["net"] }
tonic                 = { workspace = true, features = ["transport"] }
tower-http            = { workspace = true, features = ["util"] }
tracing               = { workspace = true }
url                   = { workspace = true }
>>>>>>> 3c5f4117

[dev-dependencies]
assert_matches        = { workspace = true }
miden-air             = { workspace = true }
miden-lib             = { workspace = true, features = ["testing"] }
miden-node-test-macro = { path = "../test-macro" }
miden-objects         = { workspace = true, features = ["testing"] }
miden-tx              = { workspace = true, features = ["testing"] }
pretty_assertions     = "1.4"
rand_chacha           = { version = "0.3", default-features = false }
tokio                 = { workspace = true, features = ["test-util"] }
winterfell            = { version = "0.11" }<|MERGE_RESOLUTION|>--- conflicted
+++ resolved
@@ -32,16 +32,6 @@
 ] }
 miden-tx = { workspace = true }
 miden-tx-batch-prover = { git = "https://github.com/0xPolygonMiden/miden-base.git", branch = "next" }
-<<<<<<< HEAD
-rand = { version = "0.8" }
-serde = { version = "1.0", features = ["derive"] }
-thiserror = { workspace = true }
-tokio = { workspace = true, features = ["macros", "net", "rt-multi-thread", "sync", "time"] }
-tokio-stream = { workspace = true, features = ["net"] }
-tonic = { workspace = true }
-tracing = { workspace = true }
-url = { workspace = true }
-=======
 rand                  = { version = "0.8" }
 serde                 = { version = "1.0", features = ["derive"] }
 thiserror             = { workspace = true }
@@ -51,7 +41,6 @@
 tower-http            = { workspace = true, features = ["util"] }
 tracing               = { workspace = true }
 url                   = { workspace = true }
->>>>>>> 3c5f4117
 
 [dev-dependencies]
 assert_matches        = { workspace = true }
