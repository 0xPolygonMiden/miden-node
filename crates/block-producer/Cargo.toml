--- conflicted
+++ resolved
@@ -19,38 +19,15 @@
 tracing-forest = ["miden-node-utils/tracing-forest"]
 
 [dependencies]
-<<<<<<< HEAD
-async-trait           = { version = "0.1" }
-futures               = { version = "0.3" }
-itertools             = { workspace = true }
-miden-air             = { workspace = true, optional = true }
-miden-block-prover    = { git = "https://github.com/0xPolygonMiden/miden-base.git", branch = "next" }
-miden-lib             = { workspace = true }
-miden-node-proto      = { workspace = true }
-miden-node-test-macro = { path = "../test-macro", optional = true }
-miden-node-utils      = { workspace = true }
-miden-objects         = { workspace = true }
-miden-processor       = { workspace = true }
-miden-tx              = { workspace = true }
-miden-tx-batch-prover = { git = "https://github.com/0xPolygonMiden/miden-base.git", branch = "next" }
-rand                  = { version = "0.8" }
-rand_chacha           = { version = "0.3", default-features = false, optional = true }
-serde                 = { version = "1.0", features = ["derive"] }
-thiserror             = { workspace = true }
-tokio                 = { workspace = true, features = ["macros", "net", "rt-multi-thread", "sync", "time"] }
-tokio-stream          = { workspace = true, features = ["net"] }
-tonic                 = { workspace = true }
-tracing               = { workspace = true }
-url                   = { workspace = true }
-winterfell            = { version = "0.11", optional = true }
-=======
 async-trait = { version = "0.1" }
 futures = { version = "0.3" }
 itertools = { workspace = true }
+miden-air = { workspace = true, optional = true }
 miden-block-prover = { git = "https://github.com/0xPolygonMiden/miden-base.git", branch = "next" }
 miden-lib = { workspace = true }
 miden-node-proto = { workspace = true }
 miden-node-utils = { workspace = true }
+miden-node-test-macro = { path = "../test-macro", optional = true }
 miden-objects = { workspace = true }
 miden-processor = { workspace = true }
 miden-proving-service-client = { git = "https://github.com/0xPolygonMiden/miden-base.git", branch = "next", features = [
@@ -60,6 +37,7 @@
 miden-tx = { workspace = true }
 miden-tx-batch-prover = { git = "https://github.com/0xPolygonMiden/miden-base.git", branch = "next" }
 rand = { version = "0.8" }
+rand_chacha = { version = "0.3", default-features = false, optional = true }
 serde = { version = "1.0", features = ["derive"] }
 thiserror = { workspace = true }
 tokio = { workspace = true, features = ["macros", "net", "rt-multi-thread", "sync", "time"] }
@@ -67,8 +45,8 @@
 tonic = { workspace = true, features = ["transport"] }
 tower-http = { workspace = true, features = ["util"] }
 tracing = { workspace = true }
+winterfell = { version = "0.11", optional = true}
 url = { workspace = true }
->>>>>>> 7546dc77
 
 [dev-dependencies]
 assert_matches        = { workspace = true }
