[package]
authors.workspace      = true
description            = "Miden node's block producer component"
edition.workspace      = true
homepage.workspace     = true
keywords               = ["block-producer", "miden", "node"]
license.workspace      = true
name                   = "miden-node-block-producer"
readme                 = "README.md"
repository.workspace   = true
rust-version.workspace = true
version.workspace      = true

[lints]
workspace = true

[features]
testing        = ["dep:miden-air", "dep:miden-node-test-macro", "dep:rand_chacha", "dep:winterfell"]
tracing-forest = ["miden-node-utils/tracing-forest"]

[dependencies]
async-trait           = { version = "0.1" }
itertools             = { workspace = true }
<<<<<<< HEAD
miden-air             = { workspace = true, optional = true }
miden-lib             = { workspace = true }
miden-node-proto      = { workspace = true }
miden-node-test-macro = { path = "../test-macro", optional = true }
=======
miden-lib             = { workspace = true }
miden-node-proto      = { workspace = true }
>>>>>>> 03622e74
miden-node-utils      = { workspace = true }
miden-objects         = { workspace = true }
miden-processor       = { workspace = true }
miden-stdlib          = { workspace = true }
miden-tx              = { workspace = true }
<<<<<<< HEAD
rand                  = { version = "0.8" }
rand_chacha           = { version = "0.3", default-features = false, optional = true }
=======
miden-tx-batch-prover = { workspace = true }
rand                  = { version = "0.8" }
>>>>>>> 03622e74
serde                 = { version = "1.0", features = ["derive"] }
thiserror             = { workspace = true }
tokio                 = { workspace = true, features = ["macros", "net", "rt-multi-thread", "sync", "time"] }
tokio-stream          = { workspace = true, features = ["net"] }
tonic                 = { workspace = true }
tracing               = { workspace = true }
url                   = { workspace = true }
<<<<<<< HEAD
winterfell            = { version = "0.11", optional = true }
=======
>>>>>>> 03622e74

[dev-dependencies]
assert_matches        = { workspace = true }
miden-lib             = { workspace = true, features = ["testing"] }
miden-node-test-macro = { path = "../test-macro" }
miden-objects         = { workspace = true, features = ["testing"] }
miden-tx              = { workspace = true, features = ["testing"] }
pretty_assertions     = "1.4"
tokio                 = { workspace = true, features = ["test-util"] }<|MERGE_RESOLUTION|>--- conflicted
+++ resolved
@@ -21,27 +21,18 @@
 [dependencies]
 async-trait           = { version = "0.1" }
 itertools             = { workspace = true }
-<<<<<<< HEAD
 miden-air             = { workspace = true, optional = true }
 miden-lib             = { workspace = true }
 miden-node-proto      = { workspace = true }
 miden-node-test-macro = { path = "../test-macro", optional = true }
-=======
-miden-lib             = { workspace = true }
-miden-node-proto      = { workspace = true }
->>>>>>> 03622e74
 miden-node-utils      = { workspace = true }
 miden-objects         = { workspace = true }
 miden-processor       = { workspace = true }
 miden-stdlib          = { workspace = true }
 miden-tx              = { workspace = true }
-<<<<<<< HEAD
+miden-tx-batch-prover = { workspace = true }
 rand                  = { version = "0.8" }
 rand_chacha           = { version = "0.3", default-features = false, optional = true }
-=======
-miden-tx-batch-prover = { workspace = true }
-rand                  = { version = "0.8" }
->>>>>>> 03622e74
 serde                 = { version = "1.0", features = ["derive"] }
 thiserror             = { workspace = true }
 tokio                 = { workspace = true, features = ["macros", "net", "rt-multi-thread", "sync", "time"] }
@@ -49,10 +40,7 @@
 tonic                 = { workspace = true }
 tracing               = { workspace = true }
 url                   = { workspace = true }
-<<<<<<< HEAD
 winterfell            = { version = "0.11", optional = true }
-=======
->>>>>>> 03622e74
 
 [dev-dependencies]
 assert_matches        = { workspace = true }
