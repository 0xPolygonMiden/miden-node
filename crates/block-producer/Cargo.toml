--- conflicted
+++ resolved
@@ -33,7 +33,7 @@
 tonic = { workspace = true }
 tracing = { workspace = true }
 miden-air = { workspace = true }
-winterfell = { version = "0.10" }
+winterfell = { version = "0.11" }
 miden-objects = { workspace = true }
 rand_chacha = { version = "0.3", default-features = false }
 miden-lib = { workspace = true, features = ["testing"] }
@@ -43,10 +43,4 @@
 [dev-dependencies]
 assert_matches = { workspace = true}
 pretty_assertions = "1.4"
-<<<<<<< HEAD
-tokio = { workspace = true, features = ["test-util"] }
-=======
-rand_chacha = { version = "0.3", default-features = false }
-tokio = { workspace = true, features = ["test-util"] }
-winterfell = { version = "0.11" }
->>>>>>> fd85af8c
+tokio = { workspace = true, features = ["test-util"] }