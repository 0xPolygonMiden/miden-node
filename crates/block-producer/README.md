--- conflicted
+++ resolved
@@ -49,13 +49,10 @@
 
 ---
 
-<<<<<<< HEAD
 ## Crate Features
 
 - `tracing-forest`: sets logging using tracing-forest. Disabled by default.
 - `testing`: includes testing util functions to mock block-producer behaviour, meant to be used during development and not on production. Disabled by default.
 
-=======
->>>>>>> fd85af8c
 ## License
 This project is [MIT licensed](../../LICENSE).