use std::{
    collections::{BTreeMap, BTreeSet},
    num::NonZeroU32,
    sync::Arc,
};

use miden_objects::{
<<<<<<< HEAD
    account::AccountId,
=======
    ACCOUNT_TREE_DEPTH, EMPTY_WORD, ZERO,
>>>>>>> 7546dc77
    batch::ProvenBatch,
    block::{BlockHeader, BlockNumber, OutputNoteBatch, ProvenBlock},
    crypto::merkle::{Mmr, SimpleSmt, Smt},
    note::{NoteId, NoteInclusionProof},
    transaction::ProvenTransaction,
<<<<<<< HEAD
    Digest, ACCOUNT_TREE_DEPTH, EMPTY_WORD, ZERO,
=======
>>>>>>> 7546dc77
};
use tokio::sync::RwLock;

use crate::{
    errors::StoreError,
    store::TransactionInputs,
    test_utils::block::{
        block_output_notes, flatten_output_notes, note_created_smt_from_note_batches,
    },
};

/// Builds a [`MockStoreSuccess`]
#[derive(Debug)]
pub struct MockStoreSuccessBuilder {
    accounts: Option<SimpleSmt<ACCOUNT_TREE_DEPTH>>,
    notes: Option<Vec<OutputNoteBatch>>,
    produced_nullifiers: Option<BTreeSet<Digest>>,
    chain_mmr: Option<Mmr>,
    block_num: Option<BlockNumber>,
}

impl MockStoreSuccessBuilder {
    pub fn from_batches<'a>(batches_iter: impl Iterator<Item = &'a ProvenBatch> + Clone) -> Self {
        let accounts_smt = {
            let accounts = batches_iter
                .clone()
                .flat_map(|batch| {
                    batch
                        .account_updates()
                        .iter()
                        .map(|(account_id, update)| (account_id, update.initial_state_commitment()))
                })
                .map(|(account_id, hash)| (account_id.prefix().into(), hash.into()));
            SimpleSmt::<ACCOUNT_TREE_DEPTH>::with_leaves(accounts).unwrap()
        };

        Self {
            accounts: Some(accounts_smt),
            notes: Some(block_output_notes(batches_iter)),
            produced_nullifiers: None,
            chain_mmr: None,
            block_num: None,
        }
    }

    pub fn from_accounts(accounts: impl Iterator<Item = (AccountId, Digest)>) -> Self {
        let accounts_smt = {
            let accounts =
                accounts.map(|(account_id, hash)| (account_id.prefix().into(), hash.into()));

            SimpleSmt::<ACCOUNT_TREE_DEPTH>::with_leaves(accounts).unwrap()
        };

        Self {
            accounts: Some(accounts_smt),
            notes: None,
            produced_nullifiers: None,
            chain_mmr: None,
            block_num: None,
        }
    }

    #[must_use]
    pub fn initial_notes<'a>(
        mut self,
        notes: impl Iterator<Item = &'a OutputNoteBatch> + Clone,
    ) -> Self {
        self.notes = Some(notes.cloned().collect());

        self
    }

    #[must_use]
    pub fn initial_nullifiers(mut self, nullifiers: BTreeSet<Digest>) -> Self {
        self.produced_nullifiers = Some(nullifiers);

        self
    }

    #[must_use]
    pub fn initial_chain_mmr(mut self, chain_mmr: Mmr) -> Self {
        self.chain_mmr = Some(chain_mmr);

        self
    }

    #[must_use]
    pub fn initial_block_num(mut self, block_num: BlockNumber) -> Self {
        self.block_num = Some(block_num);

        self
    }

    pub fn build(self) -> MockStoreSuccess {
        let block_num = self.block_num.unwrap_or(1.into());
        let accounts_smt = self.accounts.unwrap_or(SimpleSmt::new().unwrap());
        let notes = self.notes.unwrap_or_default();
        let block_note_tree = note_created_smt_from_note_batches(notes.iter());
        let note_root = block_note_tree.root();
        let chain_mmr = self.chain_mmr.unwrap_or_default();
        let nullifiers_smt = self
            .produced_nullifiers
            .map(|nullifiers| {
                Smt::with_entries(
                    nullifiers
                        .into_iter()
                        .map(|nullifier| (nullifier, [block_num.into(), ZERO, ZERO, ZERO])),
                )
                .unwrap()
            })
            .unwrap_or_default();

        let initial_block_header = BlockHeader::new(
            0,
            Digest::default(),
            block_num,
            chain_mmr.peaks().hash_peaks(),
            accounts_smt.root(),
            nullifiers_smt.root(),
            note_root,
            Digest::default(),
            Digest::default(),
            Digest::default(),
            1,
        );

        let notes = flatten_output_notes(notes.iter())
            .map(|(index, note)| {
                (
                    note.id(),
                    NoteInclusionProof::new(
                        block_num,
                        index.leaf_index_value(),
                        block_note_tree.get_note_path(index),
                    )
                    .expect("Failed to create `NoteInclusionProof`"),
                )
            })
            .collect();

        MockStoreSuccess {
            accounts: Arc::new(RwLock::new(accounts_smt)),
            produced_nullifiers: Arc::new(RwLock::new(nullifiers_smt)),
            chain_mmr: Arc::new(RwLock::new(chain_mmr)),
            block_headers: Arc::new(RwLock::new(BTreeMap::from_iter([(
                initial_block_header.block_num(),
                initial_block_header,
            )]))),
            num_apply_block_called: Arc::default(),
            notes: Arc::new(RwLock::new(notes)),
        }
    }
}

pub struct MockStoreSuccess {
    /// Map account id -> account hash
    pub accounts: Arc<RwLock<SimpleSmt<ACCOUNT_TREE_DEPTH>>>,

    /// Stores the nullifiers of the notes that were consumed
    pub produced_nullifiers: Arc<RwLock<Smt>>,

    /// Stores the chain MMR
    pub chain_mmr: Arc<RwLock<Mmr>>,

    /// The chains block headers.
    pub block_headers: Arc<RwLock<BTreeMap<BlockNumber, BlockHeader>>>,

    /// The number of times `apply_block()` was called
    pub num_apply_block_called: Arc<RwLock<u32>>,

    /// Maps note id -> note inclusion proof for all created notes
    pub notes: Arc<RwLock<BTreeMap<NoteId, NoteInclusionProof>>>,
}

impl MockStoreSuccess {
    pub async fn account_root(&self) -> Digest {
        let locked_accounts = self.accounts.read().await;

        locked_accounts.root()
    }

    pub async fn apply_block(&self, block: &ProvenBlock) -> Result<(), StoreError> {
        // Intentionally, we take and hold both locks, to prevent calls to `get_tx_inputs()` from
        // going through while we're updating the store's data structure
        let mut locked_accounts = self.accounts.write().await;
        let mut locked_produced_nullifiers = self.produced_nullifiers.write().await;

        // update accounts
        for update in block.updated_accounts() {
            locked_accounts
                .insert(update.account_id().into(), update.final_state_commitment().into());
        }
        let header = block.header();
        debug_assert_eq!(locked_accounts.root(), header.account_root());

        // update nullifiers
        for nullifier in block.created_nullifiers() {
            locked_produced_nullifiers
                .insert(nullifier.inner(), [header.block_num().into(), ZERO, ZERO, ZERO]);
        }

        // update chain mmr with new block header hash
        {
            let mut chain_mmr = self.chain_mmr.write().await;

            chain_mmr.add(block.hash());
        }

        // build note tree
        let note_tree = block.build_output_note_tree();

        // update notes
        let mut locked_notes = self.notes.write().await;
        for (note_index, note) in block.output_notes() {
            locked_notes.insert(
                note.id(),
                NoteInclusionProof::new(
                    header.block_num(),
                    note_index.leaf_index_value(),
                    note_tree.get_note_path(note_index),
                )
                .expect("Failed to build `NoteInclusionProof`"),
            );
        }

        // append the block header
        self.block_headers.write().await.insert(header.block_num(), header);

        // update num_apply_block_called
        *self.num_apply_block_called.write().await += 1;

        Ok(())
    }

    pub async fn get_tx_inputs(
        &self,
        proven_tx: &ProvenTransaction,
    ) -> Result<TransactionInputs, StoreError> {
        let locked_accounts = self.accounts.read().await;
        let locked_produced_nullifiers = self.produced_nullifiers.read().await;

        let account_hash = {
            let account_hash = locked_accounts.get_leaf(&proven_tx.account_id().into());

            if account_hash == EMPTY_WORD {
                None
            } else {
                Some(account_hash.into())
            }
        };

        let nullifiers = proven_tx
            .input_notes()
            .iter()
            .map(|commitment| {
                let nullifier = commitment.nullifier();
                let nullifier_value = locked_produced_nullifiers.get_value(&nullifier.inner());

                (nullifier, NonZeroU32::new(nullifier_value[0].inner() as u32))
            })
            .collect();

        let locked_notes = self.notes.read().await;
        let found_unauthenticated_notes = proven_tx
            .get_unauthenticated_notes()
            .filter_map(|header| {
                let id = header.id();
                locked_notes.contains_key(&id).then_some(id)
            })
            .collect();

        Ok(TransactionInputs {
            account_id: proven_tx.account_id(),
            account_hash,
            nullifiers,
            found_unauthenticated_notes,
            current_block_height: 0.into(),
        })
    }
}<|MERGE_RESOLUTION|>--- conflicted
+++ resolved
@@ -5,20 +5,13 @@
 };
 
 use miden_objects::{
-<<<<<<< HEAD
+    ACCOUNT_TREE_DEPTH, Digest, EMPTY_WORD, ZERO,
     account::AccountId,
-=======
-    ACCOUNT_TREE_DEPTH, EMPTY_WORD, ZERO,
->>>>>>> 7546dc77
     batch::ProvenBatch,
     block::{BlockHeader, BlockNumber, OutputNoteBatch, ProvenBlock},
     crypto::merkle::{Mmr, SimpleSmt, Smt},
     note::{NoteId, NoteInclusionProof},
     transaction::ProvenTransaction,
-<<<<<<< HEAD
-    Digest, ACCOUNT_TREE_DEPTH, EMPTY_WORD, ZERO,
-=======
->>>>>>> 7546dc77
 };
 use tokio::sync::RwLock;
 
