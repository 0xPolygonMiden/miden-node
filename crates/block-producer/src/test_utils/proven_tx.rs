use std::ops::Range;

use itertools::Itertools;
use miden_air::HashFunction;
use miden_objects::{
<<<<<<< HEAD
    account::{delta::AccountUpdateDetails, AccountId},
=======
    Digest, Felt, Hasher, ONE,
    account::AccountId,
>>>>>>> ac49ae32
    block::BlockNumber,
    note::{
        Note, NoteExecutionHint, NoteHeader, NoteInclusionProof, NoteMetadata, NoteType, Nullifier,
    },
    transaction::{InputNote, OutputNote, ProvenTransaction, ProvenTransactionBuilder},
    vm::ExecutionProof,
};
use rand::Rng;
use winterfell::Proof;

use super::MockPrivateAccount;
use crate::domain::transaction::AuthenticatedTransaction;

pub struct MockProvenTxBuilder {
    account_id: AccountId,
    initial_account_commitment: Digest,
    final_account_commitment: Digest,
    expiration_block_num: BlockNumber,
    account_update_details: AccountUpdateDetails,
    output_notes: Option<Vec<OutputNote>>,
    input_notes: Option<Vec<InputNote>>,
    nullifiers: Option<Vec<Nullifier>>,
}

impl MockProvenTxBuilder {
    pub fn with_account_index(account_index: u32) -> Self {
        let mock_account: MockPrivateAccount = account_index.into();

        Self::with_account(mock_account.id, mock_account.states[0], mock_account.states[1])
    }

    /// Generates 3 random, sequential transactions acting on the same account.
    pub fn sequential() -> [AuthenticatedTransaction; 3] {
        let mut rng = rand::rng();
        let mock_account: MockPrivateAccount<4> = rng.random::<u32>().into();

        (0..3)
            .map(|i| {
                Self::with_account(
                    mock_account.id,
                    mock_account.states[i],
                    mock_account.states[i + 1],
                )
            })
            .map(|tx| AuthenticatedTransaction::from_inner(tx.build()))
            .collect_vec()
            .try_into()
            .expect("Sizes should match")
    }

    pub fn with_account(
        account_id: AccountId,
        initial_account_commitment: Digest,
        final_account_commitment: Digest,
    ) -> Self {
        Self {
            account_id,
            initial_account_commitment,
            final_account_commitment,
            expiration_block_num: u32::MAX.into(),
            account_update_details: AccountUpdateDetails::Private,
            output_notes: None,
            input_notes: None,
            nullifiers: None,
        }
    }

    #[must_use]
    pub fn unauthenticated_notes(mut self, notes: Vec<Note>) -> Self {
        self.input_notes = Some(notes.into_iter().map(InputNote::unauthenticated).collect());

        self
    }

    #[must_use]
    pub fn authenticated_notes(mut self, notes: Vec<(Note, NoteInclusionProof)>) -> Self {
        self.input_notes = Some(
            notes
                .into_iter()
                .map(|(note, proof)| InputNote::authenticated(note, proof))
                .collect(),
        );

        self
    }

    #[must_use]
    pub fn nullifiers(mut self, nullifiers: Vec<Nullifier>) -> Self {
        self.nullifiers = Some(nullifiers);

        self
    }

    #[must_use]
    pub fn expiration_block_num(mut self, expiration_block_num: BlockNumber) -> Self {
        self.expiration_block_num = expiration_block_num;

        self
    }

    #[must_use]
    pub fn output_notes(mut self, notes: Vec<OutputNote>) -> Self {
        self.output_notes = Some(notes);

        self
    }

    #[must_use]
    pub fn account_update_details(mut self, update_details: AccountUpdateDetails) -> Self {
        self.account_update_details = update_details;

        self
    }

    #[must_use]
    pub fn nullifiers_range(self, range: Range<u64>) -> Self {
        let nullifiers = range
            .map(|index| {
                let nullifier = Digest::from([ONE, ONE, ONE, Felt::new(index)]);

                Nullifier::from(nullifier)
            })
            .collect();

        self.nullifiers(nullifiers)
    }

    #[must_use]
    pub fn private_notes_created_range(self, range: Range<u64>) -> Self {
        let notes = range
            .map(|note_index| {
                let note_id = Hasher::hash(&note_index.to_be_bytes());
                let note_metadata = NoteMetadata::new(
                    self.account_id,
                    NoteType::Private,
                    0.into(),
                    NoteExecutionHint::none(),
                    ONE,
                )
                .unwrap();

                OutputNote::Header(NoteHeader::new(note_id.into(), note_metadata))
            })
            .collect();

        self.output_notes(notes)
    }

    pub fn build(self) -> ProvenTransaction {
        ProvenTransactionBuilder::new(
            self.account_id,
            self.initial_account_commitment,
            self.final_account_commitment,
            BlockNumber::from(0),
            Digest::default(),
            self.expiration_block_num,
            ExecutionProof::new(Proof::new_dummy(), HashFunction::Blake3_192),
        )
        .add_input_notes(self.input_notes.unwrap_or_default())
        .add_input_notes(self.nullifiers.unwrap_or_default())
        .add_output_notes(self.output_notes.unwrap_or_default())
        .account_update_details(self.account_update_details)
        .build()
        .unwrap()
    }
}

pub fn mock_proven_tx(
    account_index: u8,
    unauthenticated_notes: Vec<Note>,
    output_notes: Vec<OutputNote>,
) -> ProvenTransaction {
    MockProvenTxBuilder::with_account_index(account_index.into())
        .unauthenticated_notes(unauthenticated_notes)
        .output_notes(output_notes)
        .build()
}<|MERGE_RESOLUTION|>--- conflicted
+++ resolved
@@ -3,12 +3,8 @@
 use itertools::Itertools;
 use miden_air::HashFunction;
 use miden_objects::{
-<<<<<<< HEAD
-    account::{delta::AccountUpdateDetails, AccountId},
-=======
     Digest, Felt, Hasher, ONE,
     account::AccountId,
->>>>>>> ac49ae32
     block::BlockNumber,
     note::{
         Note, NoteExecutionHint, NoteHeader, NoteInclusionProof, NoteMetadata, NoteType, Nullifier,
