--- conflicted
+++ resolved
@@ -4,14 +4,10 @@
 use miden_air::HashFunction;
 use miden_objects::{
     accounts::AccountId,
-<<<<<<< HEAD
+    block::BlockNumber,
     notes::{
         Note, NoteExecutionHint, NoteHeader, NoteInclusionProof, NoteMetadata, NoteType, Nullifier,
     },
-=======
-    block::BlockNumber,
-    notes::{Note, NoteExecutionHint, NoteHeader, NoteMetadata, NoteType, Nullifier},
->>>>>>> e8f83147
     transaction::{InputNote, OutputNote, ProvenTransaction, ProvenTransactionBuilder},
     vm::ExecutionProof,
     Digest, Felt, Hasher, ONE,
