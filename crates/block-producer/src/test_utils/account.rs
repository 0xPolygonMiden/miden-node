use std::{collections::HashMap, ops::Not, sync::LazyLock};

use miden_objects::{
<<<<<<< HEAD
    account::{AccountId, AccountIdAnchor, AccountIdVersion, AccountStorageMode, AccountType},
    Digest, Hasher,
=======
    Digest, Hasher,
    account::{AccountId, AccountIdAnchor, AccountIdVersion, AccountStorageMode, AccountType},
>>>>>>> ac49ae32
};

pub static MOCK_ACCOUNTS: LazyLock<std::sync::Mutex<HashMap<u32, (AccountId, Digest)>>> =
    LazyLock::new(Default::default);

/// A mock representation fo private accounts. An account starts in state `states[0]`, is modified
/// to state `states[1]`, and so on.
#[derive(Clone, Copy, Debug)]
pub struct MockPrivateAccount<const NUM_STATES: usize = 3> {
    pub id: AccountId,

    // Sequence states that the account goes into.
    pub states: [Digest; NUM_STATES],
}

impl<const NUM_STATES: usize> MockPrivateAccount<NUM_STATES> {
    fn new(id: AccountId, initial_state: Digest) -> Self {
        let mut states = [Digest::default(); NUM_STATES];

        states[0] = initial_state;

        for idx in 1..NUM_STATES {
            states[idx] = Hasher::hash(&states[idx - 1].as_bytes());
        }

        Self { id, states }
    }

    fn generate(init_seed: [u8; 32], new_account: bool) -> Self {
        let account_seed = AccountId::compute_account_seed(
            init_seed,
            AccountType::RegularAccountUpdatableCode,
            AccountStorageMode::Private,
            AccountIdVersion::Version0,
            Digest::default(),
            Digest::default(),
            Digest::default(),
        )
        .unwrap();

        Self::new(
            AccountId::new(
                account_seed,
                AccountIdAnchor::PRE_GENESIS,
                AccountIdVersion::Version0,
                Digest::default(),
                Digest::default(),
            )
            .unwrap(),
            new_account.not().then(|| Hasher::hash(&init_seed)).unwrap_or_default(),
        )
    }
}

impl<const NUM_STATES: usize> From<u32> for MockPrivateAccount<NUM_STATES> {
    /// Each index gives rise to a different account ID
    /// Passing index 0 signifies that it's a new account
    fn from(index: u32) -> Self {
        let mut lock = MOCK_ACCOUNTS.lock().expect("Poisoned mutex");
        if let Some(&(account_id, init_state)) = lock.get(&index) {
            return Self::new(account_id, init_state);
        }

        let init_seed: Vec<_> = index.to_be_bytes().into_iter().chain([0u8; 28]).collect();

        // using index 0 signifies that it's a new account
        let account = if index == 0 {
            Self::generate(init_seed.try_into().unwrap(), true)
        } else {
            Self::generate(init_seed.try_into().unwrap(), false)
        };

        lock.insert(index, (account.id, account.states[0]));

        account
    }
}

pub fn mock_account_id(num: u8) -> AccountId {
    MockPrivateAccount::<3>::from(u32::from(num)).id
}<|MERGE_RESOLUTION|>--- conflicted
+++ resolved
@@ -1,13 +1,8 @@
 use std::{collections::HashMap, ops::Not, sync::LazyLock};
 
 use miden_objects::{
-<<<<<<< HEAD
-    account::{AccountId, AccountIdAnchor, AccountIdVersion, AccountStorageMode, AccountType},
-    Digest, Hasher,
-=======
     Digest, Hasher,
     account::{AccountId, AccountIdAnchor, AccountIdVersion, AccountStorageMode, AccountType},
->>>>>>> ac49ae32
 };
 
 pub static MOCK_ACCOUNTS: LazyLock<std::sync::Mutex<HashMap<u32, (AccountId, Digest)>>> =
