--- conflicted
+++ resolved
@@ -19,13 +19,8 @@
     block_builder::BlockBuilder,
     config::BlockProducerConfig,
     domain::transaction::AuthenticatedTransaction,
-<<<<<<< HEAD
     errors::{AddTransactionError, BlockProducerError, VerifyTxError},
-    mempool::{BlockNumber, Mempool, SharedMempool},
-=======
-    errors::{AddTransactionError, VerifyTxError},
     mempool::{BatchBudget, BlockBudget, BlockNumber, Mempool, SharedMempool},
->>>>>>> 312d06a8
     store::{DefaultStore, Store},
     COMPONENT, SERVER_MEMPOOL_STATE_RETENTION,
 };
