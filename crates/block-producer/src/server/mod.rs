--- conflicted
+++ resolved
@@ -1,8 +1,4 @@
-<<<<<<< HEAD
-use std::{net::ToSocketAddrs, sync::Arc};
-=======
 use std::{collections::HashMap, net::ToSocketAddrs};
->>>>>>> 39828bff
 
 use miden_node_proto::generated::{
     block_producer::api_server, requests::SubmitProvenTransactionRequest,
@@ -100,16 +96,7 @@
             chain_tip,
         } = self;
 
-<<<<<<< HEAD
-        let mempool = Arc::new(Mutex::new(Mempool::new(
-            chain_tip,
-            batch_limit,
-            block_limit,
-            state_retention,
-        )));
-=======
-        let mempool = Mempool::new(chain_tip, batch_budget, block_budget, state_retention);
->>>>>>> 39828bff
+        let mempool = Mempool::shared(chain_tip, batch_budget, block_budget, state_retention);
 
         // Spawn rpc server and batch and block provers.
         //
