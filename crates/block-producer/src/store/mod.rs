use std::{
    collections::BTreeMap,
    fmt::{Display, Formatter},
    num::NonZeroU32,
};

use itertools::Itertools;
use miden_node_proto::{
    errors::{ConversionError, MissingFieldHelper},
    generated::{
        digest,
        requests::{ApplyBlockRequest, GetBlockInputsRequest, GetTransactionInputsRequest},
        responses::{GetTransactionInputsResponse, NullifierTransactionInputRecord},
        store::api_client as store_client,
    },
    AccountState,
};
use miden_node_utils::formatting::format_opt;
use miden_objects::{
    accounts::AccountId,
    block::Block,
    notes::{NoteId, Nullifier},
    transaction::ProvenTransaction,
    utils::Serializable,
    BlockHeader, Digest,
};
use miden_processor::crypto::RpoDigest;
use tonic::transport::Channel;
use tracing::{debug, info, instrument};

use crate::{block::BlockInputs, errors::StoreError, COMPONENT};

// TRANSACTION INPUTS
// ================================================================================================

/// Information needed from the store to verify a transaction.
#[derive(Debug)]
pub struct TransactionInputs {
    /// Account ID
    pub account_id: AccountId,
    /// The account hash in the store corresponding to tx's account ID
    pub account_hash: Option<Digest>,
    /// Maps each consumed notes' nullifier to block number, where the note is consumed.
    ///
    /// We use NonZeroU32 as the wire format uses 0 to encode none.
    pub nullifiers: BTreeMap<Nullifier, Option<NonZeroU32>>,
    /// List of unauthenticated notes that were not found in the store
    pub missing_unauthenticated_notes: Vec<NoteId>,
    /// The current block height
    pub current_block_height: u32,
}

impl Display for TransactionInputs {
    fn fmt(&self, f: &mut Formatter<'_>) -> std::fmt::Result {
        let nullifiers = self
            .nullifiers
            .iter()
            .map(|(k, v)| format!("{k}: {}", format_opt(v.as_ref())))
            .join(", ");

        let nullifiers = if nullifiers.is_empty() {
            "None".to_owned()
        } else {
            format!("{{ {} }}", nullifiers)
        };

        f.write_fmt(format_args!(
            "{{ account_id: {}, account_hash: {}, nullifiers: {} }}",
            self.account_id,
            format_opt(self.account_hash.as_ref()),
            nullifiers
        ))
    }
}

impl TryFrom<GetTransactionInputsResponse> for TransactionInputs {
    type Error = ConversionError;

    fn try_from(response: GetTransactionInputsResponse) -> Result<Self, Self::Error> {
        let AccountState { account_id, account_hash } = response
            .account_state
            .ok_or(GetTransactionInputsResponse::missing_field(stringify!(account_state)))?
            .try_into()?;

        let mut nullifiers = BTreeMap::new();
        for nullifier_record in response.nullifiers {
            let nullifier = nullifier_record
                .nullifier
                .ok_or(NullifierTransactionInputRecord::missing_field(stringify!(nullifier)))?
                .try_into()?;

            // Note that this intentionally maps 0 to None as this is the definition used in
            // protobuf.
            nullifiers.insert(nullifier, NonZeroU32::new(nullifier_record.block_num));
        }

        let missing_unauthenticated_notes = response
            .missing_unauthenticated_notes
            .into_iter()
            .map(|digest| Ok(RpoDigest::try_from(digest)?.into()))
            .collect::<Result<Vec<_>, ConversionError>>()?;

        let current_block_height = response.block_height;

        Ok(Self {
            account_id,
            account_hash,
            nullifiers,
            missing_unauthenticated_notes,
            current_block_height,
        })
    }
}

// STORE CLIENT
// ================================================================================================

/// Interface to the store's gRPC API.
///
/// Essentially just a thin wrapper around the generated gRPC client which improves type safety.
#[derive(Clone)]
pub struct StoreClient {
    inner: store_client::ApiClient<Channel>,
}

impl StoreClient {
    /// TODO: this should probably take store connection string and create a connection internally
    pub fn new(store: store_client::ApiClient<Channel>) -> Self {
        Self { inner: store }
    }

    /// Returns the latest block's header from the store.
    #[instrument(target = "miden-block-producer", skip_all, err)]
    pub async fn latest_header(&self) -> Result<BlockHeader, StoreError> {
        let response = self
            .inner
            .clone()
            .get_block_header_by_number(tonic::Request::new(Default::default()))
            .await?
            .into_inner()
            .block_header
            .ok_or(miden_node_proto::generated::block::BlockHeader::missing_field(
                "block_header",
            ))?;

        BlockHeader::try_from(response).map_err(Into::into)
    }

    #[instrument(target = COMPONENT, skip_all, err)]
    pub async fn get_tx_inputs(
        &self,
        proven_tx: &ProvenTransaction,
    ) -> Result<TransactionInputs, StoreError> {
        let message = GetTransactionInputsRequest {
            account_id: Some(proven_tx.account_id().into()),
            nullifiers: proven_tx.get_nullifiers().map(Into::into).collect(),
            unauthenticated_notes: proven_tx
                .get_unauthenticated_notes()
                .map(|note| note.id().into())
                .collect(),
        };

        info!(target: COMPONENT, tx_id = %proven_tx.id().to_hex());
        debug!(target: COMPONENT, ?message);

        let request = tonic::Request::new(message);
        let response = self.inner.clone().get_transaction_inputs(request).await?.into_inner();

        debug!(target: COMPONENT, ?response);

        let tx_inputs: TransactionInputs = response.try_into()?;

        if tx_inputs.account_id != proven_tx.account_id() {
            return Err(StoreError::MalformedResponse(format!(
                "incorrect account id returned from store. Got: {}, expected: {}",
                tx_inputs.account_id,
                proven_tx.account_id()
            )));
        }

        debug!(target: COMPONENT, %tx_inputs);

        Ok(tx_inputs)
    }

    #[instrument(target = "miden-block-producer", skip_all, err)]
    pub async fn get_block_inputs(
        &self,
        updated_accounts: impl Iterator<Item = AccountId> + Send,
        produced_nullifiers: impl Iterator<Item = &Nullifier> + Send,
        notes: impl Iterator<Item = &NoteId> + Send,
    ) -> Result<BlockInputs, StoreError> {
        let request = tonic::Request::new(GetBlockInputsRequest {
            account_ids: updated_accounts.map(Into::into).collect(),
            nullifiers: produced_nullifiers.map(digest::Digest::from).collect(),
            unauthenticated_notes: notes.map(digest::Digest::from).collect(),
        });

        let store_response = self.inner.clone().get_block_inputs(request).await?.into_inner();

        store_response.try_into().map_err(Into::into)
    }

<<<<<<< HEAD
    #[instrument(target = COMPONENT, skip_all, err)]
    pub async fn apply_block(&self, block: &Block) -> Result<(), ApplyBlockError> {
=======
    #[instrument(target = "miden-block-producer", skip_all, err)]
    pub async fn apply_block(&self, block: &Block) -> Result<(), StoreError> {
>>>>>>> 2775f5ab
        let request = tonic::Request::new(ApplyBlockRequest { block: block.to_bytes() });

        self.inner.clone().apply_block(request).await.map(|_| ()).map_err(Into::into)
    }
}<|MERGE_RESOLUTION|>--- conflicted
+++ resolved
@@ -130,7 +130,7 @@
     }
 
     /// Returns the latest block's header from the store.
-    #[instrument(target = "miden-block-producer", skip_all, err)]
+    #[instrument(target = COMPONENT, skip_all, err)]
     pub async fn latest_header(&self) -> Result<BlockHeader, StoreError> {
         let response = self
             .inner
@@ -183,7 +183,7 @@
         Ok(tx_inputs)
     }
 
-    #[instrument(target = "miden-block-producer", skip_all, err)]
+    #[instrument(target = COMPONENT, skip_all, err)]
     pub async fn get_block_inputs(
         &self,
         updated_accounts: impl Iterator<Item = AccountId> + Send,
@@ -201,13 +201,8 @@
         store_response.try_into().map_err(Into::into)
     }
 
-<<<<<<< HEAD
-    #[instrument(target = COMPONENT, skip_all, err)]
-    pub async fn apply_block(&self, block: &Block) -> Result<(), ApplyBlockError> {
-=======
-    #[instrument(target = "miden-block-producer", skip_all, err)]
+    #[instrument(target = COMPONENT, skip_all, err)]
     pub async fn apply_block(&self, block: &Block) -> Result<(), StoreError> {
->>>>>>> 2775f5ab
         let request = tonic::Request::new(ApplyBlockRequest { block: block.to_bytes() });
 
         self.inner.clone().apply_block(request).await.map(|_| ()).map_err(Into::into)
