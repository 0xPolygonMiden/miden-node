use std::time::Duration;

<<<<<<< HEAD
use mempool::BlockNumber;

#[cfg(any(test, feature = "testing"))]
=======
#[cfg(test)]
>>>>>>> e8f83147
pub mod test_utils;

pub mod batch_builder;
pub mod block_builder;
mod domain;
mod errors;
mod mempool;
pub mod store;

pub mod block;
pub mod config;
pub mod server;

// CONSTANTS
// =================================================================================================

/// The name of the block producer component
pub const COMPONENT: &str = "miden-block-producer";

/// The number of transactions per batch
const SERVER_MAX_TXS_PER_BATCH: usize = 2;

/// The frequency at which blocks are produced
const SERVER_BLOCK_FREQUENCY: Duration = Duration::from_secs(5);

/// The frequency at which batches are built
const SERVER_BUILD_BATCH_FREQUENCY: Duration = Duration::from_secs(2);

/// Maximum number of batches per block
const SERVER_MAX_BATCHES_PER_BLOCK: usize = 4;

/// The number of blocks of committed state that the mempool retains.
///
/// This determines the grace period incoming transactions have between fetching their input from
/// the store and verification in the mempool.
const SERVER_MEMPOOL_STATE_RETENTION: usize = 5;

/// Transactions are rejected by the mempool if there is less than this amount of blocks between the
/// chain tip and the transaction's expiration block.
///
/// This rejects transactions which would likely expire before making it into a block.
const SERVER_MEMPOOL_EXPIRATION_SLACK: u32 = 2;

const _: () = assert!(
    SERVER_MAX_BATCHES_PER_BLOCK <= miden_objects::MAX_BATCHES_PER_BLOCK,
    "Server constraint cannot exceed the protocol's constraint"
);

const _: () = assert!(
    SERVER_MAX_TXS_PER_BATCH <= miden_objects::MAX_ACCOUNTS_PER_BATCH,
    "Server constraint cannot exceed the protocol's constraint"
);<|MERGE_RESOLUTION|>--- conflicted
+++ resolved
@@ -1,12 +1,6 @@
 use std::time::Duration;
 
-<<<<<<< HEAD
-use mempool::BlockNumber;
-
 #[cfg(any(test, feature = "testing"))]
-=======
-#[cfg(test)]
->>>>>>> e8f83147
 pub mod test_utils;
 
 pub mod batch_builder;
