use std::{num::NonZeroUsize, time::Duration};

use futures::{FutureExt, TryFutureExt, never::Never};
use miden_node_proto::domain::batch::BatchInputs;
use miden_node_utils::tracing::OpenTelemetrySpanExt;
use miden_objects::{
    MIN_PROOF_SECURITY_LEVEL,
    batch::{BatchId, ProposedBatch, ProvenBatch},
};
use miden_proving_service_client::proving_service::batch_prover::RemoteBatchProver;
use miden_tx_batch_prover::LocalBatchProver;
use rand::Rng;
use tokio::{task::JoinSet, time};
use tracing::{Instrument, Span, instrument};
use url::Url;

use crate::{
    COMPONENT, TelemetryInjectorExt, domain::transaction::AuthenticatedTransaction,
    errors::BuildBatchError, mempool::SharedMempool, store::StoreClient,
};

// BATCH BUILDER
// ================================================================================================

/// Builds [`TransactionBatch`] from sets of transactions.
///
/// Transaction sets are pulled from the [Mempool] at a configurable interval, and passed to a pool
/// of provers for proof generation. Proving is currently unimplemented and is instead simulated via
/// the given proof time and failure rate.
pub struct BatchBuilder {
    /// Represents all batch building workers.
    ///
    /// This pool is always at maximum capacity. Idle workers will be in a [`std::future::Ready`]
    /// state and are immediately available for a new batch building job.
    ///
    /// See also: [`BatchBuilder::wait_for_available_worker`].
    worker_pool: JoinSet<()>,
    batch_interval: Duration,
    /// The batch prover to use.
    ///
    /// If not provided, a local batch prover is used.
    batch_prover: BatchProver,
    /// Simulated block failure rate as a percentage.
    ///
    /// Note: this _must_ be sign positive and less than 1.0.
    failure_rate: f64,
    store: StoreClient,
}

impl BatchBuilder {
    /// Creates a new [`BatchBuilder`] with the given batch prover URL and maximum concurrent batch
    /// building workers.
    ///
    /// If no batch prover URL is provided, a local batch prover is used instead.
    pub fn new(
        store: StoreClient,
        num_workers: NonZeroUsize,
        batch_prover_url: Option<Url>,
        batch_interval: Duration,
    ) -> Self {
        let batch_prover = batch_prover_url
            .map_or(BatchProver::local(MIN_PROOF_SECURITY_LEVEL), BatchProver::remote);

        // It is important that the worker pool is filled to capacity with ready workers. See
        // `Self::worker_pool` and `Self::wait_for_available_worker` for more context.
        let worker_pool = std::iter::repeat_n(std::future::ready(()), num_workers.get()).collect();

        Self {
            batch_interval,
            worker_pool,
            failure_rate: 0.0,
            batch_prover,
            store,
        }
    }

    /// Starts the [`BatchBuilder`], creating and proving batches at the configured interval.
    ///
    /// A pool of batch-proving workers is spawned, which are fed new batch jobs periodically.
    /// A batch is skipped if there are no available workers, or if there are no transactions
    /// available to batch.
    pub async fn run(mut self, mempool: SharedMempool) {
        assert!(
            self.failure_rate < 1.0 && self.failure_rate.is_sign_positive(),
            "Failure rate must be a percentage"
        );

        let mut interval = tokio::time::interval(self.batch_interval);
        // We set the inverval's missed tick behaviour to burst. This means we'll catch up missed
        // batches as fast as possible. In other words, we try our best to keep the desired batch
        // interval on average. The other options would result in at least one skipped batch.
        interval.set_missed_tick_behavior(time::MissedTickBehavior::Burst);

        loop {
            interval.tick().await;
            self.build_batch(mempool.clone()).await;
        }
    }

    #[instrument(parent = None, target = COMPONENT, name = "batch_builder.build_batch", skip_all)]
    async fn build_batch(&mut self, mempool: SharedMempool) {
        Span::current().set_attribute("workers.count", self.worker_pool.len());

        self.wait_for_available_worker().await;

        let job = BatchJob {
            failure_rate: self.failure_rate,
            store: self.store.clone(),
            mempool,
            batch_prover: self.batch_prover.clone(),
        };

        self.worker_pool
            .spawn(async move { job.build_batch().await }.instrument(tracing::Span::current()));
    }

    /// Waits for a new batch building worker to become available.
    ///
    /// The worker pool is _always_ at full capacity because:
    ///   - It is instantiated with a full cohort of [`std::future::ready()`].
    ///   - This function removes a worker but it's _always_ added afterwards again in
    ///     `build_batch`, keeping the pool at capacity.
    ///
    /// An alternate implementation might instead check the currently active jobs, but this would
    /// require the same logic as here to handle the case when the pool is at capacity. This
    /// design was chosen instead as it removes this branching logic by "always" having the pool
    /// at max capacity. Instead completed workers wait to be culled by this function.
    #[instrument(target = COMPONENT, name = "batch_builder.wait_for_available_worker", skip_all)]
    async fn wait_for_available_worker(&mut self) {
        // We must crash here because otherwise we have a batch that has been selected from the
        // mempool, but which is now in limbo. This effectively corrupts the mempool.
        if let Err(crash) = self.worker_pool.join_next().await.expect("worker pool is never empty")
        {
            tracing::error!(message=%crash, "Batch worker pool panic'd");
            panic!("Batch worker pool panic: {crash}");
        }
    }
}

// BATCH JOB
// ================================================================================================

/// Represents a single batch building job.
///
/// It is entirely self-contained and performs the full batch creation flow, from selecting the
/// batch from the [`Mempool`] up to and including submitting the results back to the [`Mempool`].
///
/// Errors are also handled internally and are not propagated up.
struct BatchJob {
    /// Simulated block failure rate as a percentage.
    ///
    /// Note: this _must_ be sign positive and less than 1.0.
    failure_rate: f64,
    store: StoreClient,
    batch_prover: BatchProver,
    mempool: SharedMempool,
}

impl BatchJob {
    async fn build_batch(&self) {
        let Some(batch) = self.select_batch().instrument(Span::current()).await else {
            tracing::info!("No transactions available.");
            return;
        };

        batch.inject_telemetry();
        let batch_id = batch.id;

        self.get_batch_inputs(batch)
            .and_then(|(txs, inputs)| Self::propose_batch(txs, inputs) )
            .inspect_ok(TelemetryInjectorExt::inject_telemetry)
            .and_then(|proposed| self.prove_batch(proposed))
            // Failure must be injected before the final pipeline stage i.e. before commit is called. The system cannot
            // handle errors after it considers the process complete (which makes sense).
            .and_then(|x| self.inject_failure(x))
            .and_then(|proven_batch| async { self.commit_batch(proven_batch).await; Ok(()) })
            // Handle errors by propagating the error to the root span and rolling back the batch.
            .inspect_err(|err| Span::current().set_error(err))
            .or_else(|_err| self.rollback_batch(batch_id).never_error())
            // Error has been handled, this is just type manipulation to remove the result wrapper.
            .unwrap_or_else(|_: Never| ())
            .instrument(Span::current())
            .await;
    }

    #[instrument(target = COMPONENT, name = "batch_builder.select_batch", skip_all)]
    async fn select_batch(&self) -> Option<SelectedBatch> {
        self.mempool
            .lock()
            .await
            .select_batch()
            .map(|(id, transactions)| SelectedBatch { id, transactions })
    }

    #[instrument(target = COMPONENT, name = "batch_builder.get_batch_inputs", skip_all, err)]
    async fn get_batch_inputs(
        &self,
        batch: SelectedBatch,
    ) -> Result<(Vec<AuthenticatedTransaction>, BatchInputs), BuildBatchError> {
        let block_references =
            batch.transactions.iter().map(AuthenticatedTransaction::reference_block);
        let unauthenticated_notes = batch
            .transactions
            .iter()
            .flat_map(AuthenticatedTransaction::unauthenticated_notes);

        self.store
            .get_batch_inputs(block_references, unauthenticated_notes)
            .await
            .map_err(BuildBatchError::FetchBatchInputsFailed)
            .map(|inputs| (batch.transactions, inputs))
    }

    #[instrument(target = COMPONENT, name = "batch_builder.propose_batch", skip_all, err)]
    async fn propose_batch(
        transactions: Vec<AuthenticatedTransaction>,
        inputs: BatchInputs,
    ) -> Result<ProposedBatch, BuildBatchError> {
        let transactions =
            transactions.iter().map(AuthenticatedTransaction::proven_transaction).collect();

        ProposedBatch::new(
            transactions,
            inputs.batch_reference_block_header,
            inputs.chain_mmr,
            inputs.note_proofs,
        )
        .map_err(BuildBatchError::ProposeBatchError)
    }

<<<<<<< HEAD
        let task_id = self
            .in_progress
            .spawn({
                // Select a random work duration from the given proof range.
                let simulated_proof_time =
                    rand::rng().random_range(self.simulated_proof_time.clone());

                // Randomly fail batches at the configured rate.
                //
                // Note: Rng::gen rolls between [0, 1.0) for f32, so this works as expected.
                let failed = rand::rng().random::<f32>() < self.failure_rate;
                let store = self.store.clone();

                async move {
                    tracing::debug!("Begin proving batch.");

                    let block_references =
                        transactions.iter().map(AuthenticatedTransaction::reference_block);
                    let unauthenticated_notes = transactions
                        .iter()
                        .flat_map(AuthenticatedTransaction::unauthenticated_notes);

                    let batch_inputs = store
                        .get_batch_inputs(block_references, unauthenticated_notes)
                        .await
                        .map_err(|err| (id, BuildBatchError::FetchBatchInputsFailed(err)))?;

                    let batch =
                        Self::build_batch(transactions, batch_inputs).map_err(|err| (id, err))?;

                    tokio::time::sleep(simulated_proof_time).await;
                    if failed {
                        tracing::debug!("Batch proof failure injected.");
                        return Err((id, BuildBatchError::InjectedFailure));
                    }

                    tracing::debug!("Batch proof completed.");

                    Ok(batch)
                }
=======
    #[instrument(target = COMPONENT, name = "batch_builder.prove_batch", skip_all, err)]
    async fn prove_batch(
        &self,
        proposed_batch: ProposedBatch,
    ) -> Result<ProvenBatch, BuildBatchError> {
        Span::current().set_attribute("prover.kind", self.batch_prover.kind());

        match &self.batch_prover {
            BatchProver::Remote(prover) => {
                prover.prove(proposed_batch).await.map_err(BuildBatchError::RemoteProverError)
            },
            BatchProver::Local(prover) => tokio::task::spawn_blocking({
                let prover = prover.clone();
                move || prover.prove(proposed_batch).map_err(BuildBatchError::ProveBatchError)
>>>>>>> 62c3b73c
            })
            .await
            .map_err(BuildBatchError::JoinError)?,
        }
    }

    #[instrument(target = COMPONENT, name = "batch_builder.inject_failure", skip_all, err)]
    async fn inject_failure<T>(&self, value: T) -> Result<T, BuildBatchError> {
        let roll = rand::thread_rng().r#gen::<f64>();

        Span::current().set_attribute("failure_rate", self.failure_rate);
        Span::current().set_attribute("dice_roll", roll);

        if roll < self.failure_rate {
            Err(BuildBatchError::InjectedFailure)
        } else {
            Ok(value)
        }
    }

    #[instrument(target = COMPONENT, name = "batch_builder.commit_batch", skip_all)]
    async fn commit_batch(&self, batch: ProvenBatch) {
        self.mempool.lock().await.commit_batch(batch);
    }

    #[instrument(target = COMPONENT, name = "batch_builder.rollback_batch", skip_all)]
    async fn rollback_batch(&self, batch_id: BatchId) {
        self.mempool.lock().await.rollback_batch(batch_id);
    }
}

struct SelectedBatch {
    id: BatchId,
    transactions: Vec<AuthenticatedTransaction>,
}

// BATCH PROVER
// ================================================================================================

/// Represents a batch prover which can be either local or remote.
#[derive(Clone)]
enum BatchProver {
    Local(LocalBatchProver),
    Remote(RemoteBatchProver),
}

impl BatchProver {
    const fn kind(&self) -> &'static str {
        match self {
            BatchProver::Local(_) => "local",
            BatchProver::Remote(_) => "remote",
        }
    }

    fn local(security_level: u32) -> Self {
        Self::Local(LocalBatchProver::new(security_level))
    }

    fn remote(endpoint: impl Into<String>) -> Self {
        Self::Remote(RemoteBatchProver::new(endpoint))
    }
}

// TELEMETRY
// ================================================================================================

impl TelemetryInjectorExt for SelectedBatch {
    fn inject_telemetry(&self) {
        Span::current().set_attribute("batch.id", self.id);
        Span::current().set_attribute("transactions.count", self.transactions.len());
        Span::current().set_attribute(
            "transactions.input_notes.count",
            self.transactions
                .iter()
                .map(AuthenticatedTransaction::input_note_count)
                .sum::<usize>(),
        );
        Span::current().set_attribute(
            "transactions.output_notes.count",
            self.transactions
                .iter()
                .map(AuthenticatedTransaction::output_note_count)
                .sum::<usize>(),
        );
        Span::current().set_attribute(
            "transactions.unauthenticated_notes.count",
            self.transactions
                .iter()
                .map(|tx| tx.unauthenticated_notes().count())
                .sum::<usize>(),
        );
    }
}

impl TelemetryInjectorExt for ProposedBatch {
    fn inject_telemetry(&self) {
        Span::current().set_attribute("batch.expiration_height", self.batch_expiration_block_num());
        Span::current().set_attribute("batch.account_updates.count", self.account_updates().len());
        Span::current().set_attribute("batch.input_notes.count", self.input_notes().num_notes());
        Span::current().set_attribute("batch.output_notes.count", self.output_notes().len());
    }
}<|MERGE_RESOLUTION|>--- conflicted
+++ resolved
@@ -228,48 +228,6 @@
         .map_err(BuildBatchError::ProposeBatchError)
     }
 
-<<<<<<< HEAD
-        let task_id = self
-            .in_progress
-            .spawn({
-                // Select a random work duration from the given proof range.
-                let simulated_proof_time =
-                    rand::rng().random_range(self.simulated_proof_time.clone());
-
-                // Randomly fail batches at the configured rate.
-                //
-                // Note: Rng::gen rolls between [0, 1.0) for f32, so this works as expected.
-                let failed = rand::rng().random::<f32>() < self.failure_rate;
-                let store = self.store.clone();
-
-                async move {
-                    tracing::debug!("Begin proving batch.");
-
-                    let block_references =
-                        transactions.iter().map(AuthenticatedTransaction::reference_block);
-                    let unauthenticated_notes = transactions
-                        .iter()
-                        .flat_map(AuthenticatedTransaction::unauthenticated_notes);
-
-                    let batch_inputs = store
-                        .get_batch_inputs(block_references, unauthenticated_notes)
-                        .await
-                        .map_err(|err| (id, BuildBatchError::FetchBatchInputsFailed(err)))?;
-
-                    let batch =
-                        Self::build_batch(transactions, batch_inputs).map_err(|err| (id, err))?;
-
-                    tokio::time::sleep(simulated_proof_time).await;
-                    if failed {
-                        tracing::debug!("Batch proof failure injected.");
-                        return Err((id, BuildBatchError::InjectedFailure));
-                    }
-
-                    tracing::debug!("Batch proof completed.");
-
-                    Ok(batch)
-                }
-=======
     #[instrument(target = COMPONENT, name = "batch_builder.prove_batch", skip_all, err)]
     async fn prove_batch(
         &self,
@@ -284,7 +242,6 @@
             BatchProver::Local(prover) => tokio::task::spawn_blocking({
                 let prover = prover.clone();
                 move || prover.prove(proposed_batch).map_err(BuildBatchError::ProveBatchError)
->>>>>>> 62c3b73c
             })
             .await
             .map_err(BuildBatchError::JoinError)?,
@@ -293,7 +250,7 @@
 
     #[instrument(target = COMPONENT, name = "batch_builder.inject_failure", skip_all, err)]
     async fn inject_failure<T>(&self, value: T) -> Result<T, BuildBatchError> {
-        let roll = rand::thread_rng().r#gen::<f64>();
+        let roll = rand::rng().random::<f64>();
 
         Span::current().set_attribute("failure_rate", self.failure_rate);
         Span::current().set_attribute("dice_roll", roll);
