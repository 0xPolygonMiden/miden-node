--- conflicted
+++ resolved
@@ -1,10 +1,3 @@
-<<<<<<< HEAD
-# Builds and deploys the mdbook
-
-name: book
-
-on:
-=======
 # Performs checks, builds and deploys the documentation mdbook.
 #
 # Flow is based on the official github and mdbook documentation:
@@ -19,9 +12,9 @@
   workflow_dispatch:
   pull_request:
     path: ['docs/**']
->>>>>>> 62c3b73c
   push:
-    branches: [main]
+    branches: [next]
+    path: ['docs/**']
 
 # Sets permissions of the GITHUB_TOKEN to allow deployment to GitHub Pages
 permissions:
@@ -42,18 +35,8 @@
   build:
     name: Build documentation
     runs-on: ubuntu-latest
-    permissions:
-      pages: write
-      id-token: write
     steps:
       - uses: actions/checkout@main
-<<<<<<< HEAD
-      - name: Install katex, alerts and linkcheck
-        run: |
-          rustup update --no-self-update stable
-          cargo +stable install mdbook-katex mdbook-linkcheck mdbook-alerts
-=======
->>>>>>> 62c3b73c
 
       # Installation from source takes a fair while, so we install the binaries directly instead.
       - name: Install mdbook and plugins
@@ -64,16 +47,6 @@
       - name: Build book
         run: mdbook build docs/
 
-<<<<<<< HEAD
-      - name: Setup Pages
-        uses: actions/configure-pages@v4
-
-      - name: Upload artifact
-        uses: actions/upload-pages-artifact@v3
-        with:
-          path: "docs/book/html"
-
-=======
       # Only Upload documentation if we want to deploy (i.e. push to next).
       - name: Setup Pages
         if: ${{ github.event_name == 'push' && github.ref == 'refs/heads/next' }}
@@ -96,7 +69,6 @@
     needs: build
     if: ${{ github.event_name == 'push' && github.ref == 'refs/heads/next' }}
     steps:
->>>>>>> 62c3b73c
       - name: Deploy to GitHub Pages
         id: deployment
         uses: actions/deploy-pages@v4