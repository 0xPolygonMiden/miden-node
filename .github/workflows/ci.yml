--- conflicted
+++ resolved
@@ -50,7 +50,6 @@
         with:
           profile: minimal
           override: true
-<<<<<<< HEAD
       - name: Doc
         uses: actions-rs/cargo@v1
         with:
@@ -63,12 +62,6 @@
         with:
           command: doc
           args: --verbose --keep-going ${{matrix.args}}
-=======
-      - name: Install cargo make
-        run: cargo install cargo-make
-      - name: cargo make - format
-        run: cargo make doc
->>>>>>> f3e68f64
 
   test:
     name: test stable on ubuntu-latest
