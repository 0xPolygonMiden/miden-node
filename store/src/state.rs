//! Abstraction to synchronize state modifications.
//!
//! The [State] provides data access and modifications methods, its main purpose is to ensure that
//! data is atomically written, and that reads are consistent.
use std::{mem, sync::Arc};

use miden_node_proto::{AccountInputRecord, NullifierWitness};
use miden_node_utils::formatting::{format_account_id, format_array};
use miden_objects::{
    block::BlockNoteTree,
    crypto::{
        hash::rpo::RpoDigest,
        merkle::{LeafIndex, Mmr, MmrDelta, MmrPeaks, SimpleSmt, SmtProof, ValuePath},
    },
<<<<<<< HEAD
    notes::{NoteMetadata, NoteType, Nullifier, NOTE_LEAF_DEPTH},
    AccountError, BlockHeader, NoteError, Word, ACCOUNT_TREE_DEPTH, ZERO,
=======
    notes::{NoteMetadata, NoteType, Nullifier},
    AccountError, BlockHeader, NoteError, ACCOUNT_TREE_DEPTH, ZERO,
>>>>>>> 1cbe5a89
};
use tokio::{
    sync::{oneshot, Mutex, RwLock},
    time::Instant,
};
use tracing::{error, info, info_span, instrument};

use crate::{
    db::{AccountInfo, Db, Note, NoteCreated, NullifierInfo, StateSyncUpdate},
    errors::{
        ApplyBlockError, DatabaseError, GetBlockInputsError, StateInitializationError,
        StateSyncError,
    },
    nullifier_tree::NullifierTree,
    types::{AccountId, BlockNumber},
    COMPONENT,
};

// STRUCTURES
// ================================================================================================

#[derive(Debug)]
pub struct TransactionInputs {
    pub account_hash: RpoDigest,
    pub nullifiers: Vec<NullifierInfo>,
}

/// Container for state that needs to be updated atomically.
struct InnerState {
    nullifier_tree: NullifierTree,
    chain_mmr: Mmr,
    account_tree: SimpleSmt<ACCOUNT_TREE_DEPTH>,
}

/// The rollup state
pub struct State {
    db: Arc<Db>,

    /// Read-write lock used to prevent writing to a structure while it is being used.
    ///
    /// The lock is writer-preferring, meaning the writer won't be starved.
    inner: RwLock<InnerState>,

    /// To allow readers to access the tree data while an update in being performed, and prevent
    /// TOCTOU issues, there must be no concurrent writers. This locks to serialize the writers.
    writer: Mutex<()>,
}

impl State {
    /// Loads the state from the `db`.
    #[instrument(target = "miden-store", skip_all)]
    pub async fn load(mut db: Db) -> Result<Self, StateInitializationError> {
        let nullifier_tree = load_nullifier_tree(&mut db).await?;
        let chain_mmr = load_mmr(&mut db).await?;
        let account_tree = load_accounts(&mut db).await?;

        let inner = RwLock::new(InnerState {
            nullifier_tree,
            chain_mmr,
            account_tree,
        });

        let writer = Mutex::new(());
        let db = Arc::new(db);
        Ok(Self { db, inner, writer })
    }

    /// Apply changes of a new block to the DB and in-memory data structures.
    ///
    /// ## Note on state consistency
    ///
    /// The server contains in-memory representations of the existing trees, the in-memory
    /// representation must be kept consistent with the committed data, this is necessary so to
    /// provide consistent results for all endpoints. In order to achieve consistency, the
    /// following steps are used:
    ///
    /// - the request data is validated, prior to starting any modifications.
    /// - a transaction is open in the DB and the writes are started.
    /// - while the transaction is not committed, concurrent reads are allowed, both the DB and
    ///   the in-memory representations, which are consistent at this stage.
    /// - prior to committing the changes to the DB, an exclusive lock to the in-memory data is
    ///   acquired, preventing concurrent reads to the in-memory data, since that will be
    ///   out-of-sync w.r.t. the DB.
    /// - the DB transaction is committed, and requests that read only from the DB can proceed to
    ///   use the fresh data.
    /// - the in-memory structures are updated, and the lock is released.
    // TODO: This span is logged in a root span, we should connect it to the parent span.
    #[instrument(target = "miden-store", skip_all, err)]
    pub async fn apply_block(
        &self,
        block_header: BlockHeader,
        nullifiers: Vec<Nullifier>,
        accounts: Vec<(AccountId, RpoDigest)>,
        notes: Vec<NoteCreated>,
    ) -> Result<(), ApplyBlockError> {
        let _ = self.writer.try_lock().map_err(|_| ApplyBlockError::ConcurrentWrite)?;

        // ensures the right block header is being processed
        let prev_block = self
            .db
            .select_block_header_by_block_num(None)
            .await?
            .ok_or(ApplyBlockError::DbBlockHeaderEmpty)?;

        if block_header.block_num() != prev_block.block_num() + 1 {
            return Err(ApplyBlockError::NewBlockInvalidBlockNum);
        }
        if block_header.prev_hash() != prev_block.hash() {
            return Err(ApplyBlockError::NewBlockInvalidPrevHash);
        }

        // scope to read in-memory data, validate the request, and compute intermediary values
        let (account_tree, chain_mmr, nullifier_tree, notes) = {
            let inner = self.inner.read().await;

            let span = info_span!(target: COMPONENT, "update_in_memory_structs").entered();

            // nullifiers can be produced only once
            let duplicate_nullifiers: Vec<_> = nullifiers
                .iter()
                .filter(|&n| inner.nullifier_tree.get_block_num(n).is_some())
                .cloned()
                .collect();
            if !duplicate_nullifiers.is_empty() {
                return Err(ApplyBlockError::DuplicatedNullifiers(duplicate_nullifiers));
            }

            // update the in-memory data structures and compute the new block header. Important, the
            // structures are not yet committed

            // update chain MMR
            let chain_mmr = {
                let mut chain_mmr = inner.chain_mmr.clone();

                // new_block.chain_root must be equal to the chain MMR root prior to the update
                let peaks = chain_mmr.peaks(chain_mmr.forest()).map_err(|error| {
                    ApplyBlockError::FailedToGetMmrPeaksForForest {
                        forest: chain_mmr.forest(),
                        error,
                    }
                })?;
                if peaks.hash_peaks() != block_header.chain_root() {
                    return Err(ApplyBlockError::NewBlockInvalidChainRoot);
                }

                chain_mmr.add(block_header.hash());
                chain_mmr
            };

            // update nullifier tree
            let nullifier_tree = {
                let mut nullifier_tree = inner.nullifier_tree.clone();
                for nullifier in nullifiers.iter() {
                    nullifier_tree
                        .insert(nullifier, block_header.block_num())
                        .map_err(ApplyBlockError::FailedToUpdateNullifierTree)?;
                }

                if nullifier_tree.root() != block_header.nullifier_root() {
                    return Err(ApplyBlockError::NewBlockInvalidNullifierRoot);
                }
                nullifier_tree
            };

            // update account tree
            let mut account_tree = inner.account_tree.clone();
            for (account_id, account_hash) in accounts.iter() {
                account_tree.insert(LeafIndex::new_max_depth(*account_id), account_hash.into());
            }

            if account_tree.root() != block_header.account_root() {
                return Err(ApplyBlockError::NewBlockInvalidAccountRoot);
            }

            // build notes tree
            let note_tree = build_note_tree(&notes)?;
            if note_tree.root() != block_header.note_root() {
                return Err(ApplyBlockError::NewBlockInvalidNoteRoot);
            }

            drop(span);

            let notes = notes
                .into_iter()
                .map(|note_created| {
                    let merkle_path = note_tree
                        .merkle_path(
                            note_created.batch_index as usize,
                            note_created.note_index as usize,
                        )
                        .map_err(ApplyBlockError::UnableToCreateProofForNote)?;

                    Ok(Note {
                        block_num: block_header.block_num(),
                        note_created,
                        merkle_path,
                    })
                })
                .collect::<Result<Vec<_>, ApplyBlockError>>()?;

            (account_tree, chain_mmr, nullifier_tree, notes)
        };

        // signals the transaction is ready to be committed, and the write lock can be acquired
        let (allow_acquire, acquired_allowed) = oneshot::channel::<()>();
        // signals the write lock has been acquired, and the transaction can be committed
        let (inform_acquire_done, acquire_done) = oneshot::channel::<()>();

        // The DB and in-memory state updates need to be synchronized and are partially
        // overlapping. Namely, the DB transaction only proceeds after this task acquires the
        // in-memory write lock. This requires the DB update to run concurrently, so a new task is
        // spawned.
        let db = self.db.clone();
        let handle = tokio::spawn(async move {
            db.apply_block(allow_acquire, acquire_done, block_header, notes, nullifiers, accounts)
                .await
        });

        acquired_allowed
            .await
            .map_err(ApplyBlockError::BlockApplyingBrokenBecauseOfClosedChannel)?;

        // scope to update the in-memory data
        {
            let mut inner = self.inner.write().await;
            let _ = inform_acquire_done.send(());

            let _ = mem::replace(&mut inner.chain_mmr, chain_mmr);
            let _ = mem::replace(&mut inner.nullifier_tree, nullifier_tree);
            let _ = mem::replace(&mut inner.account_tree, account_tree);
        }

        match handle.await {
            // These errors should never happen. It is unclear if the state of the node would be
            // valid because the apply_block task may have failed when commiting the transaction, so
            // the in-memory and the DB state would be out-of-sync.
            //
            // TODO: shutdown #91
            Err(err) => {
                error!(
                    is_cancelled = err.is_cancelled(),
                    is_panic = err.is_panic(),
                    COMPONENT,
                    "apply_block task joined with an error"
                );
            },
            Ok(Err(err)) => {
                error!(err = err.to_string(), COMPONENT, "apply_block failed with a DB error");
            },
            Ok(Ok(())) => {
                info!(
                    block_hash = block_header.hash().to_hex(),
                    block_num = block_header.block_num(),
                    COMPONENT,
                    "apply_block sucessfull"
                );
            },
        }

        Ok(())
    }

    /// Queries a [BlockHeader] from the database.
    ///
    /// If [None] is given as the value of `block_num`, the latest [BlockHeader] is returned.
    #[instrument(target = "miden-store", skip_all, ret(level = "debug"), err)]
    pub async fn get_block_header(
        &self,
        block_num: Option<BlockNumber>,
    ) -> Result<Option<BlockHeader>, DatabaseError> {
        self.db.select_block_header_by_block_num(block_num).await
    }

    /// Generates membership proofs for each one of the `nullifiers` against the latest nullifier
    /// tree.
    ///
    /// Note: these proofs are invalidated once the nullifier tree is modified, i.e. on a new block.
    #[instrument(target = "miden-store", skip_all, ret(level = "debug"))]
    pub async fn check_nullifiers(
        &self,
        nullifiers: &[Nullifier],
    ) -> Vec<SmtProof> {
        let inner = self.inner.read().await;
        nullifiers.iter().map(|n| inner.nullifier_tree.open(n)).collect()
    }

    /// Loads data to synchronize a client.
    ///
    /// The client's request contains a list of tag prefixes, this method will return the first
    /// block with a matching tag, or the chain tip. All the other values are filter based on this
    /// block range.
    ///
    /// # Arguments
    ///
    /// - `block_num`: The last block *know* by the client, updates start from the next block.
    /// - `account_ids`: Include the account's hash if their _last change_ was in the result's block
    ///   range.
    /// - `note_tag_prefixes`: Only the 16 high bits of the tags the client is interested in, result
    ///   will include notes with matching prefixes, the first block with a matching note determines
    ///   the block range.
    /// - `nullifier_prefixes`: Only the 16 high bits of the nullifiers the client is interested in,
    ///   results will include nullifiers matching prefixes produced in the given block range.
    #[instrument(target = "miden-store", skip_all, ret(level = "debug"), err)]
    pub async fn sync_state(
        &self,
        block_num: BlockNumber,
        account_ids: &[AccountId],
        note_tag_prefixes: &[u32],
        nullifier_prefixes: &[u32],
    ) -> Result<(StateSyncUpdate, MmrDelta), StateSyncError> {
        let inner = self.inner.read().await;

        let state_sync = self
            .db
            .get_state_sync(block_num, account_ids, note_tag_prefixes, nullifier_prefixes)
            .await?;

        let delta = if block_num == state_sync.block_header.block_num() {
            // The client is in sync with the chain tip.
            MmrDelta {
                forest: block_num as usize,
                data: vec![],
            }
        } else {
            // Important notes about the boundary conditions:
            //
            // - The Mmr forest is 1-indexed whereas the block number is 0-indexed. The Mmr root
            // contained in the block header always lag behind by one block, this is because the Mmr
            // leaves are hashes of block headers, and we can't have self-referential hashes. These two
            // points cancel out and don't require adjusting.
            // - Mmr::get_delta is inclusive, whereas the sync_state request block_num is defined to be
            // exclusive, so the from_forest has to be adjusted with a +1
            let from_forest = (block_num + 1) as usize;
            let to_forest = state_sync.block_header.block_num() as usize;
            inner
                .chain_mmr
                .get_delta(from_forest, to_forest)
                .map_err(StateSyncError::FailedToBuildMmrDelta)?
        };

        Ok((state_sync, delta))
    }

    /// Returns data needed by the block producer to construct and prove the next block.
    pub async fn get_block_inputs(
        &self,
        account_ids: &[AccountId],
        nullifiers: &[Nullifier],
    ) -> Result<
        (BlockHeader, MmrPeaks, Vec<AccountInputRecord>, Vec<NullifierWitness>),
        GetBlockInputsError,
    > {
        let inner = self.inner.read().await;

        let latest = self
            .db
            .select_block_header_by_block_num(None)
            .await?
            .ok_or(GetBlockInputsError::DbBlockHeaderEmpty)?;

        // sanity check
        if inner.chain_mmr.forest() != latest.block_num() as usize + 1 {
            return Err(GetBlockInputsError::IncorrectChainMmrForestNumber {
                forest: inner.chain_mmr.forest(),
                block_num: latest.block_num(),
            });
        }

        // using current block number gets us the peaks of the chain MMR as of one block ago;
        // this is done so that latest.chain_root matches the returned peaks
        let peaks = inner.chain_mmr.peaks(latest.block_num() as usize).map_err(|error| {
            GetBlockInputsError::FailedToGetMmrPeaksForForest {
                forest: latest.block_num() as usize,
                error,
            }
        })?;
        let account_states = account_ids
            .iter()
            .cloned()
            .map(|account_id| {
                let ValuePath {
                    value: account_hash,
                    path: proof,
                } = inner.account_tree.open(&LeafIndex::new_max_depth(account_id));
                Ok(AccountInputRecord {
                    account_id: account_id.try_into()?,
                    account_hash,
                    proof,
                })
            })
            .collect::<Result<_, AccountError>>()?;

        let nullifier_input_records: Vec<NullifierWitness> = nullifiers
            .iter()
            .map(|nullifier| {
                let proof = inner.nullifier_tree.open(nullifier);

                NullifierWitness {
                    nullifier: *nullifier,
                    proof,
                }
            })
            .collect();

        Ok((latest, peaks, account_states, nullifier_input_records))
    }

    /// Returns data needed by the block producer to verify transactions validity.
    #[instrument(target = "miden-store", skip_all, ret)]
    pub async fn get_transaction_inputs(
        &self,
        account_id: AccountId,
        nullifiers: &[Nullifier],
    ) -> TransactionInputs {
        info!(target: COMPONENT, account_id = %format_account_id(account_id), nullifiers = %format_array(nullifiers));

        let inner = self.inner.read().await;

        let account_hash = inner.account_tree.open(&LeafIndex::new_max_depth(account_id)).value;

        let nullifiers = nullifiers
            .iter()
            .map(|nullifier| NullifierInfo {
                nullifier: *nullifier,
                block_num: inner.nullifier_tree.get_block_num(nullifier).unwrap_or_default(),
            })
            .collect();

        TransactionInputs {
            account_hash,
            nullifiers,
        }
    }

    /// Lists all known nullifiers with their inclusion blocks, intended for testing.
    pub async fn list_nullifiers(&self) -> Result<Vec<(Nullifier, u32)>, DatabaseError> {
        self.db.select_nullifiers().await
    }

    /// Lists all known accounts, with their ids, latest state hash, and block at which the account was last
    /// modified, intended for testing.
    pub async fn list_accounts(&self) -> Result<Vec<AccountInfo>, DatabaseError> {
        self.db.select_accounts().await
    }

    /// Lists all known notes, intended for testing.
    pub async fn list_notes(&self) -> Result<Vec<Note>, DatabaseError> {
        self.db.select_notes().await
    }
}

// UTILITIES
// ================================================================================================

/// Creates a [BlockNoteTree] from the `notes`.
#[instrument(target = "miden-store", skip_all)]
pub fn build_note_tree(notes: &[NoteCreated]) -> Result<BlockNoteTree, ApplyBlockError> {
    // TODO: create SimpleSmt without this allocation
    let mut entries: Vec<(usize, usize, (RpoDigest, NoteMetadata))> =
        Vec::with_capacity(notes.len() * 2);

    for note in notes.iter() {
<<<<<<< HEAD
        let note_type = NoteType::OffChain; // TODO: provide correct note type
=======
        let note_type = NoteType::OffChain; // TODO: Provide correct note type
>>>>>>> 1cbe5a89
        let note_metadata = NoteMetadata::new(
            note.sender.try_into()?,
            note_type,
            note.tag
                .try_into()
                .map_err(|_| NoteError::InconsistentNoteTag(note_type, note.tag))?,
            ZERO,
        )?;
<<<<<<< HEAD
        let index = note.note_index as u64;
        entries.push((index, note.note_id.into()));
        entries.push((index + 1, note_metadata.into()));
=======
        entries.push((
            note.batch_index as usize,
            note.note_index as usize,
            (note.note_id, note_metadata),
        ));
>>>>>>> 1cbe5a89
    }

    BlockNoteTree::with_entries(entries).map_err(ApplyBlockError::FailedToCreateNoteTree)
}

#[instrument(target = "miden-store", skip_all)]
async fn load_nullifier_tree(db: &mut Db) -> Result<NullifierTree, StateInitializationError> {
    let nullifiers = db.select_nullifiers().await?;
    let len = nullifiers.len();

    let now = Instant::now();
    let nullifier_tree = NullifierTree::with_entries(nullifiers)
        .map_err(StateInitializationError::FailedToCreateNullifierTree)?;
    let elapsed = now.elapsed().as_secs();

    info!(
        num_of_leaves = len,
        tree_construction = elapsed,
        COMPONENT,
        "Loaded nullifier tree"
    );
    Ok(nullifier_tree)
}

#[instrument(target = "miden-store", skip_all)]
async fn load_mmr(db: &mut Db) -> Result<Mmr, StateInitializationError> {
    let block_hashes: Vec<RpoDigest> =
        db.select_block_headers().await?.iter().map(BlockHeader::hash).collect();

    Ok(block_hashes.into())
}

#[instrument(target = "miden-store", skip_all)]
async fn load_accounts(
    db: &mut Db
) -> Result<SimpleSmt<ACCOUNT_TREE_DEPTH>, StateInitializationError> {
    let account_data: Vec<_> = db
        .select_account_hashes()
        .await?
        .into_iter()
        .map(|(id, account_hash)| (id, account_hash.into()))
        .collect();

    SimpleSmt::with_leaves(account_data)
        .map_err(StateInitializationError::FailedToCreateAccountsTree)
}<|MERGE_RESOLUTION|>--- conflicted
+++ resolved
@@ -12,13 +12,8 @@
         hash::rpo::RpoDigest,
         merkle::{LeafIndex, Mmr, MmrDelta, MmrPeaks, SimpleSmt, SmtProof, ValuePath},
     },
-<<<<<<< HEAD
-    notes::{NoteMetadata, NoteType, Nullifier, NOTE_LEAF_DEPTH},
-    AccountError, BlockHeader, NoteError, Word, ACCOUNT_TREE_DEPTH, ZERO,
-=======
     notes::{NoteMetadata, NoteType, Nullifier},
     AccountError, BlockHeader, NoteError, ACCOUNT_TREE_DEPTH, ZERO,
->>>>>>> 1cbe5a89
 };
 use tokio::{
     sync::{oneshot, Mutex, RwLock},
@@ -481,11 +476,7 @@
         Vec::with_capacity(notes.len() * 2);
 
     for note in notes.iter() {
-<<<<<<< HEAD
-        let note_type = NoteType::OffChain; // TODO: provide correct note type
-=======
         let note_type = NoteType::OffChain; // TODO: Provide correct note type
->>>>>>> 1cbe5a89
         let note_metadata = NoteMetadata::new(
             note.sender.try_into()?,
             note_type,
@@ -494,17 +485,11 @@
                 .map_err(|_| NoteError::InconsistentNoteTag(note_type, note.tag))?,
             ZERO,
         )?;
-<<<<<<< HEAD
-        let index = note.note_index as u64;
-        entries.push((index, note.note_id.into()));
-        entries.push((index + 1, note_metadata.into()));
-=======
         entries.push((
             note.batch_index as usize,
             note.note_index as usize,
             (note.note_id, note_metadata),
         ));
->>>>>>> 1cbe5a89
     }
 
     BlockNoteTree::with_entries(entries).map_err(ApplyBlockError::FailedToCreateNoteTree)
