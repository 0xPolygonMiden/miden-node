--- conflicted
+++ resolved
@@ -4,13 +4,9 @@
 //! data is atomically written, and that reads are consistent.
 use std::{mem, sync::Arc};
 
-<<<<<<< HEAD
 use miden_node_proto::{
     domain::accounts::{AccountDetailsUpdate, AccountInfo}, AccountInputRecord, NullifierWitness,
 };
-=======
-use miden_node_proto::{domain::accounts::AccountInfo, AccountInputRecord, NullifierWitness};
->>>>>>> 2f113f96
 use miden_node_utils::formatting::{format_account_id, format_array};
 use miden_objects::{
     block::BlockNoteTree,
@@ -113,11 +109,7 @@
         &self,
         block_header: BlockHeader,
         nullifiers: Vec<Nullifier>,
-<<<<<<< HEAD
         accounts: Vec<AccountDetailsUpdate>,
-=======
-        accounts: Vec<(AccountId, Option<AccountDetails>, RpoDigest)>,
->>>>>>> 2f113f96
         notes: Vec<NoteCreated>,
     ) -> Result<(), ApplyBlockError> {
         let _ = self.writer.try_lock().map_err(|_| ApplyBlockError::ConcurrentWrite)?;
@@ -191,16 +183,11 @@
 
             // update account tree
             let mut account_tree = inner.account_tree.clone();
-<<<<<<< HEAD
             for update in &accounts {
                 account_tree.insert(
                     LeafIndex::new_max_depth(update.account_id.into()),
                     update.final_state_hash.into(),
                 );
-=======
-            for (account_id, _details, account_hash) in accounts.iter() {
-                account_tree.insert(LeafIndex::new_max_depth(*account_id), account_hash.into());
->>>>>>> 2f113f96
             }
 
             if account_tree.root() != block_header.account_root() {
