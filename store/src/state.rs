--- conflicted
+++ resolved
@@ -10,14 +10,7 @@
 
 use miden_crypto::{
     hash::rpo::RpoDigest,
-    merkle::{
-<<<<<<< HEAD
-        LeafIndex, MerkleError, MerklePath, Mmr, MmrDelta, MmrPeaks, SimpleSmt, Smt, SmtLeaf,
-=======
-        LeafIndex, MerklePath, Mmr, MmrDelta, MmrPeaks, SimpleSmt, TieredSmt, TieredSmtProof,
->>>>>>> 0ad9af3f
-        ValuePath,
-    },
+    merkle::{LeafIndex, MerklePath, Mmr, MmrDelta, MmrPeaks, SimpleSmt, Smt, SmtLeaf, ValuePath},
     Felt, FieldElement, Word, EMPTY_WORD,
 };
 use miden_node_proto::{
@@ -605,11 +598,7 @@
 }
 
 #[instrument(target = "miden-store", skip_all)]
-<<<<<<< HEAD
-async fn load_nullifier_tree(db: &mut Db) -> Result<Smt> {
-=======
-async fn load_nullifier_tree(db: &mut Db) -> Result<TieredSmt, StateInitializationError> {
->>>>>>> 0ad9af3f
+async fn load_nullifier_tree(db: &mut Db) -> Result<Smt, StateInitializationError> {
     let nullifiers = db.select_nullifiers().await?;
     let len = nullifiers.len();
     let leaves = nullifiers
@@ -617,12 +606,8 @@
         .map(|(nullifier, block)| (nullifier, block_to_nullifier_data(block)));
 
     let now = Instant::now();
-<<<<<<< HEAD
-    let nullifier_tree = Smt::with_entries(leaves)?;
-=======
-    let nullifier_tree = TieredSmt::with_entries(leaves)
+    let nullifier_tree = Smt::with_entries(leaves)
         .map_err(StateInitializationError::FailedToCreateNullifiersTree)?;
->>>>>>> 0ad9af3f
     let elapsed = now.elapsed().as_secs();
 
     info!(
