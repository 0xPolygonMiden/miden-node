--- conflicted
+++ resolved
@@ -319,11 +319,7 @@
         )
         VALUES
         (
-<<<<<<< HEAD
-            ?1, ?2, ?3, ?4, ?5, ?6
-=======
             ?1, ?2, ?3, ?4, ?5, ?6, ?7
->>>>>>> 1cbe5a89
         );",
     )?;
 
@@ -447,19 +443,20 @@
 
     let mut notes = Vec::new();
     while let Some(row) = rows.next()? {
-        let note_id_data = row.get_ref(2)?.as_blob()?;
+        let note_id_data = row.get_ref(3)?.as_blob()?;
         let note_id = deserialize(note_id_data)?;
 
-        let merkle_path_data = row.get_ref(5)?.as_blob()?;
+        let merkle_path_data = row.get_ref(6)?.as_blob()?;
         let merkle_path = deserialize(merkle_path_data)?;
 
         notes.push(Note {
             block_num: row.get(0)?,
             note_created: NoteCreated {
-                note_index: row.get(1)?,
+                batch_index: row.get(1)?,
+                note_index: row.get(2)?,
                 note_id,
-                sender: column_value_as_u64(row, 3)?,
-                tag: column_value_as_u64(row, 4)?,
+                sender: column_value_as_u64(row, 4)?,
+                tag: column_value_as_u64(row, 5)?,
             },
             merkle_path,
         })
