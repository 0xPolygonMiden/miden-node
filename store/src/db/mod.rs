use std::fs::{self, create_dir_all};

use anyhow::anyhow;
use deadpool_sqlite::{Config as SqliteConfig, Hook, HookError, Pool, Runtime};
use miden_crypto::{hash::rpo::RpoDigest, utils::Deserializable};
use miden_node_proto::{
    account::AccountInfo,
    block_header,
    digest::Digest,
    note::Note,
    responses::{AccountHashUpdate, NullifierUpdate},
};
use rusqlite::vtab::array;
use tokio::sync::oneshot;
use tracing::{info, info_span, instrument};

use self::errors::GenesisBlockError;
use crate::{
    config::StoreConfig,
    genesis::{GenesisState, GENESIS_BLOCK_NUM},
    types::{AccountId, BlockNumber},
    COMPONENT,
};

pub mod errors;
mod migrations;
mod sql;

#[cfg(test)]
mod tests;

pub struct Db {
    pool: Pool,
}

#[derive(Debug, PartialEq)]
pub struct StateSyncUpdate {
    pub notes: Vec<Note>,
    pub block_header: block_header::BlockHeader,
    pub chain_tip: BlockNumber,
    pub account_updates: Vec<AccountHashUpdate>,
    pub nullifiers: Vec<NullifierUpdate>,
}

impl Db {
    /// Open a connection to the DB, apply any pending migrations, and ensure that the genesis block
    /// is as expected and present in the database.
<<<<<<< HEAD
    #[instrument(target = "miden-store", name = "store:setup", skip_all)]
=======
    #[instrument(target = "miden-store", name = "store::setup", skip_all)]
>>>>>>> d81d3c18
    pub async fn setup(config: StoreConfig) -> Result<Self, anyhow::Error> {
        info!(target: COMPONENT, %config, "Connecting to the database");

        if let Some(p) = config.database_filepath.parent() {
            create_dir_all(p)?;
        }

        let pool = SqliteConfig::new(config.database_filepath.clone())
            .builder(Runtime::Tokio1)?
            .post_create(Hook::async_fn(move |conn, _| {
                Box::pin(async move {
                    let _ = conn
                        .interact(|conn| {
                            // Feature used to support `IN` and `NOT IN` queries. We need to load
                            // this module for every connection we create to the DB to support the
                            // queries we want to run
                            array::load_module(conn)?;

                            // Enable the WAL mode. This allows concurrent reads while the
                            // transaction is being written, this is required for proper
                            // synchronization of the servers in-memory and on-disk representations
                            // (see [State::apply_block])
                            conn.execute("PRAGMA journal_mode = WAL;", ())?;

                            // Enable foreign key checks.
                            conn.execute("PRAGMA foreign_keys = ON;", ())
                        })
                        .await
                        .map_err(|_| HookError::StaticMessage("Loading carray module failed"))?;

                    Ok(())
                })
            }))
            .build()?;

        info!(
            target: COMPONENT,
            sqlite = format!("{}", config.database_filepath.display()),
            "Connected to the database"
        );

        let conn = pool.get().await?;

        conn.interact(|conn| migrations::MIGRATIONS.to_latest(conn))
            .await
            .map_err(|_| anyhow!("Migration task failed with a panic"))??;

        let db = Db { pool };
        db.ensure_genesis_block(&config.genesis_filepath.as_path().to_string_lossy())
            .await?;

        Ok(db)
    }

    /// Loads all the nullifiers from the DB.
    #[allow(clippy::blocks_in_conditions)] // Workaround of `instrument` issue
    #[instrument(target = "miden-store", skip_all, ret(level = "debug"), err)]
    pub async fn select_nullifiers(&self) -> Result<Vec<(RpoDigest, BlockNumber)>, anyhow::Error> {
        self.pool
            .get()
            .await?
            .interact(sql::select_nullifiers)
            .await
            .map_err(|_| anyhow!("Get nullifiers task failed with a panic"))?
    }

    /// Loads all the notes from the DB.
    #[allow(clippy::blocks_in_conditions)] // Workaround of `instrument` issue
    #[instrument(target = "miden-store", skip_all, ret(level = "debug"), err)]
    pub async fn select_notes(&self) -> Result<Vec<Note>, anyhow::Error> {
        self.pool
            .get()
            .await?
            .interact(sql::select_notes)
            .await
            .map_err(|_| anyhow!("Get notes task failed with a panic"))?
    }

    /// Loads all the accounts from the DB.
    #[allow(clippy::blocks_in_conditions)] // Workaround of `instrument` issue
    #[instrument(target = "miden-store", skip_all, ret(level = "debug"), err)]
    pub async fn select_accounts(&self) -> Result<Vec<AccountInfo>, anyhow::Error> {
        self.pool
            .get()
            .await?
            .interact(sql::select_accounts)
            .await
            .map_err(|_| anyhow!("Get accounts task failed with a panic"))?
    }

    /// Search for a [block_header::BlockHeader] from the DB by its `block_num`.
    ///
    /// When `block_number` is [None], the latest block header is returned.
    #[allow(clippy::blocks_in_conditions)] // Workaround of `instrument` issue
    #[instrument(target = "miden-store", skip_all, ret(level = "debug"), err)]
    pub async fn select_block_header_by_block_num(
        &self,
        block_number: Option<BlockNumber>,
    ) -> Result<Option<block_header::BlockHeader>, anyhow::Error> {
        self.pool
            .get()
            .await?
            .interact(move |conn| sql::select_block_header_by_block_num(conn, block_number))
            .await
            .map_err(|_| anyhow!("Get block header task failed with a panic"))?
    }

    /// Loads all the block headers from the DB.
    #[allow(clippy::blocks_in_conditions)] // Workaround of `instrument` issue
    #[instrument(target = "miden-store", skip_all, ret(level = "debug"), err)]
    pub async fn select_block_headers(
        &self
    ) -> Result<Vec<block_header::BlockHeader>, anyhow::Error> {
        self.pool
            .get()
            .await?
            .interact(sql::select_block_headers)
            .await
            .map_err(|_| anyhow!("Get block headers task failed with a panic"))?
    }

    /// Loads all the account hashes from the DB.
    #[allow(clippy::blocks_in_conditions)] // Workaround of `instrument` issue
    #[instrument(target = "miden-store", skip_all, ret(level = "debug"), err)]
    pub async fn select_account_hashes(&self) -> Result<Vec<(AccountId, Digest)>, anyhow::Error> {
        self.pool
            .get()
            .await?
            .interact(sql::select_account_hashes)
            .await
            .map_err(|_| anyhow!("Get account hashes task failed with a panic"))?
    }

    #[allow(clippy::blocks_in_conditions)] // Workaround of `instrument` issue
    #[instrument(target = "miden-store", skip_all, ret(level = "debug"), err)]
    pub async fn get_state_sync(
        &self,
        block_num: BlockNumber,
        account_ids: &[AccountId],
        note_tag_prefixes: &[u32],
        nullifier_prefixes: &[u32],
    ) -> Result<StateSyncUpdate, anyhow::Error> {
        let account_ids = account_ids.to_vec();
        let note_tag_prefixes = note_tag_prefixes.to_vec();
        let nullifier_prefixes = nullifier_prefixes.to_vec();

        self.pool
            .get()
            .await?
            .interact(move |conn| {
                sql::get_state_sync(
                    conn,
                    block_num,
                    &account_ids,
                    &note_tag_prefixes,
                    &nullifier_prefixes,
                )
            })
            .await
            .map_err(|_| anyhow!("Get account hashes task failed with a panic"))?
    }

    /// Inserts the data of a new block into the DB.
    ///
    /// `allow_acquire` and `acquire_done` are used to synchronize writes to the DB with writes to
    /// the in-memory trees. Further details available on [super::state::State::apply_block].
    #[allow(clippy::blocks_in_conditions)] // Workaround of `instrument` issue
    #[instrument(target = "miden-store", skip_all, err)]
    pub async fn apply_block(
        &self,
        allow_acquire: oneshot::Sender<()>,
        acquire_done: oneshot::Receiver<()>,
        block_header: block_header::BlockHeader,
        notes: Vec<Note>,
        nullifiers: Vec<RpoDigest>,
        accounts: Vec<(AccountId, Digest)>,
    ) -> Result<(), anyhow::Error> {
        self.pool
            .get()
            .await?
            .interact(move |conn| -> anyhow::Result<()> {
                let _span =
                    info_span!(target: COMPONENT, "Writing new block data to database").entered();

                let transaction = conn.transaction()?;
                sql::apply_block(&transaction, &block_header, &notes, &nullifiers, &accounts)?;

                let _ = allow_acquire.send(());
                acquire_done.blocking_recv()?;

                transaction.commit()?;

                Ok(())
            })
            .await
            .map_err(|_| anyhow!("Apply block task failed with a panic"))??;

        Ok(())
    }

    // HELPERS
    // ---------------------------------------------------------------------------------------------

    /// If the database is empty, generates and stores the genesis block. Otherwise, it ensures that the
    /// genesis block in the database is consistent with the genesis block data in the genesis JSON
    /// file.
    #[allow(clippy::blocks_in_conditions)] // Workaround of `instrument` issue
    #[instrument(target = "miden-store", skip_all, err)]
    async fn ensure_genesis_block(
        &self,
        genesis_filepath: &str,
    ) -> Result<(), GenesisBlockError> {
        let (expected_genesis_header, account_smt) = {
            let file_contents = fs::read(genesis_filepath).map_err(|error| {
                GenesisBlockError::FailedToReadGenesisFile {
                    genesis_filepath: genesis_filepath.to_string(),
                    error,
                }
            })?;

            let genesis_state = GenesisState::read_from_bytes(&file_contents)
                .map_err(GenesisBlockError::GenesisFileDeserializationError)?;
            let (block_header, account_smt) = genesis_state.into_block_parts()?;

            (block_header.into(), account_smt)
        };

        let maybe_block_header_in_store = self
            .select_block_header_by_block_num(Some(GENESIS_BLOCK_NUM))
            .await
            .map_err(|err| GenesisBlockError::SelectBlockHeaderByBlockNumError(err.to_string()))?;

        match maybe_block_header_in_store {
            Some(block_header_in_store) => {
                // ensure that expected header is what's also in the store
                if expected_genesis_header != block_header_in_store {
                    return Err(GenesisBlockError::GenesisBlockHeaderMismatch {
                        expected_genesis_header: Box::new(expected_genesis_header),
                        block_header_in_store: Box::new(block_header_in_store),
                    });
                }
            },
            None => {
                // add genesis header to store
                self.pool
                    .get()
                    .await?
                    .interact(move |conn| -> anyhow::Result<()> {
                        let span = info_span!(target: COMPONENT, "writing genesis block to DB");
                        let guard = span.enter();

                        let transaction = conn.transaction()?;
                        let accounts: Vec<_> = account_smt
                            .leaves()
                            .map(|(account_id, state_hash)| (account_id, Digest::from(state_hash)))
                            .collect();
                        sql::apply_block(
                            &transaction,
                            &expected_genesis_header,
                            &[],
                            &[],
                            &accounts,
                        )?;

                        transaction.commit()?;

                        drop(guard);
                        Ok(())
                    })
                    .await
                    .map_err(|err| GenesisBlockError::ApplyBlockFailed(err.to_string()))?
                    .map_err(|err| GenesisBlockError::ApplyBlockFailed(err.to_string()))?;
            },
        }

        Ok(())
    }
}<|MERGE_RESOLUTION|>--- conflicted
+++ resolved
@@ -45,11 +45,7 @@
 impl Db {
     /// Open a connection to the DB, apply any pending migrations, and ensure that the genesis block
     /// is as expected and present in the database.
-<<<<<<< HEAD
-    #[instrument(target = "miden-store", name = "store:setup", skip_all)]
-=======
     #[instrument(target = "miden-store", name = "store::setup", skip_all)]
->>>>>>> d81d3c18
     pub async fn setup(config: StoreConfig) -> Result<Self, anyhow::Error> {
         info!(target: COMPONENT, %config, "Connecting to the database");
 
