--- conflicted
+++ resolved
@@ -1,11 +1,7 @@
 use std::fs::{self, create_dir_all};
 
 use deadpool_sqlite::{Config as SqliteConfig, Hook, HookError, Pool, Runtime};
-<<<<<<< HEAD
 use miden_node_proto::domain::accounts::{AccountDetailsUpdate, AccountHashUpdate, AccountInfo};
-=======
-use miden_node_proto::domain::accounts::{AccountHashUpdate, AccountInfo};
->>>>>>> 2f113f96
 use miden_objects::{
     block::BlockNoteTree,
     crypto::{hash::rpo::RpoDigest, merkle::MerklePath, utils::Deserializable},
@@ -268,11 +264,7 @@
         block_header: BlockHeader,
         notes: Vec<Note>,
         nullifiers: Vec<Nullifier>,
-<<<<<<< HEAD
         accounts: Vec<AccountDetailsUpdate>,
-=======
-        accounts: Vec<(AccountId, Option<AccountDetails>, RpoDigest)>,
->>>>>>> 2f113f96
     ) -> Result<()> {
         self.pool
             .get()
@@ -355,7 +347,6 @@
                         let transaction = conn.transaction()?;
                         let accounts: Vec<_> = account_smt
                             .leaves()
-<<<<<<< HEAD
                             .map(|(account_id, state_hash)| {
                                 Ok(AccountDetailsUpdate {
                                     account_id: account_id.try_into()?,
@@ -364,10 +355,6 @@
                                 })
                             })
                             .collect::<Result<_, DatabaseError>>()?;
-=======
-                            .map(|(account_id, state_hash)| (account_id, None, state_hash.into()))
-                            .collect();
->>>>>>> 2f113f96
                         sql::apply_block(
                             &transaction,
                             &expected_genesis_header,
