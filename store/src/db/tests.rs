use miden_node_proto::domain::accounts::AccountHashUpdate;
use miden_objects::{
    accounts::{
        AccountId, ACCOUNT_ID_OFF_CHAIN_SENDER, ACCOUNT_ID_REGULAR_ACCOUNT_UPDATABLE_CODE_OFF_CHAIN,
    },
    block::BlockNoteTree,
    crypto::{hash::rpo::RpoDigest, merkle::MerklePath},
    notes::{NoteId, NoteMetadata, NoteType, Nullifier},
<<<<<<< HEAD
    BlockHeader, Digest, Felt, FieldElement, ZERO,
=======
    BlockHeader, Felt, FieldElement, ZERO,
>>>>>>> f9264acc
};
use rusqlite::{vtab::array, Connection};

use super::{sql, AccountInfo, Note, NoteCreated, NullifierInfo};
use crate::db::migrations;

fn create_db() -> Connection {
    let mut conn = Connection::open_in_memory().unwrap();
    array::load_module(&conn).unwrap();
    migrations::MIGRATIONS.to_latest(&mut conn).unwrap();
    conn
}

fn create_block(
    conn: &mut Connection,
    block_num: u32,
) {
    let block_header = BlockHeader::new(
        num_to_rpo_digest(1),
        block_num,
        num_to_rpo_digest(3),
        num_to_rpo_digest(4),
        num_to_rpo_digest(5),
        num_to_rpo_digest(6),
        num_to_rpo_digest(7),
        num_to_rpo_digest(8),
        9_u8.into(),
        10_u8.into(),
    );

    let transaction = conn.transaction().unwrap();
    sql::insert_block_header(&transaction, &block_header).unwrap();
    transaction.commit().unwrap();
}

#[test]
fn test_sql_insert_nullifiers_for_block() {
    let mut conn = create_db();

    let nullifiers = [num_to_nullifier(1 << 48)];

    let block_num = 1;
    create_block(&mut conn, block_num);

    // Insert a new nullifier succeeds
    {
        let transaction = conn.transaction().unwrap();
        let res = sql::insert_nullifiers_for_block(&transaction, &nullifiers, block_num);
        assert_eq!(res.unwrap(), nullifiers.len(), "There should be one entry");
        transaction.commit().unwrap();
    }

    // Inserting the nullifier twice is an error
    {
        let transaction = conn.transaction().unwrap();
        let res = sql::insert_nullifiers_for_block(&transaction, &nullifiers, block_num);
        assert!(res.is_err(), "Inserting the same nullifier twice is an error");
    }

    // even if the block number is different
    {
        let transaction = conn.transaction().unwrap();
        let res = sql::insert_nullifiers_for_block(&transaction, &nullifiers, block_num + 1);
        transaction.commit().unwrap();
        assert!(
            res.is_err(),
            "Inserting the same nullifier twice is an error, even if with a different block number"
        );
    }

    // test inserting multiple nullifiers
    {
        let nullifiers: Vec<_> = (0..10).map(num_to_nullifier).collect();
        let block_num = 1;
        let transaction = conn.transaction().unwrap();
        let res = sql::insert_nullifiers_for_block(&transaction, &nullifiers, block_num);
        transaction.commit().unwrap();
        assert_eq!(res.unwrap(), nullifiers.len(), "There should be 10 entries");
    }
}

#[test]
fn test_sql_select_nullifiers() {
    let mut conn = create_db();

    let block_num = 1;
    create_block(&mut conn, block_num);

    // test querying empty table
    let nullifiers = sql::select_nullifiers(&mut conn).unwrap();
    assert!(nullifiers.is_empty());

    // test multiple entries
    let mut state = vec![];
    for i in 0..10 {
        let nullifier = num_to_nullifier(i);
        state.push((nullifier, block_num));

        let transaction = conn.transaction().unwrap();
        let res = sql::insert_nullifiers_for_block(&transaction, &[nullifier], block_num);
        assert_eq!(res.unwrap(), 1, "One element must have been inserted");
        transaction.commit().unwrap();
        let nullifiers = sql::select_nullifiers(&mut conn).unwrap();
        assert_eq!(nullifiers, state);
    }
}

#[test]
fn test_sql_select_notes() {
    let mut conn = create_db();

    let block_num = 1;
    create_block(&mut conn, block_num);

    // test querying empty table
    let notes = sql::select_notes(&mut conn).unwrap();
    assert!(notes.is_empty());

    // test multiple entries
    let mut state = vec![];
    for i in 0..10 {
        let note = Note {
            block_num,
            note_created: NoteCreated {
                batch_index: 0,
                note_index: i,
                note_id: num_to_rpo_digest(i as u64),
                sender: i as u64,
                tag: i as u64,
                details: Some(vec![1, 2, 3]),
            },
            merkle_path: MerklePath::new(vec![]),
        };
        state.push(note.clone());

        let transaction = conn.transaction().unwrap();
        let res = sql::insert_notes(&transaction, &[note]);
        assert_eq!(res.unwrap(), 1, "One element must have been inserted");
        transaction.commit().unwrap();
        let notes = sql::select_notes(&mut conn).unwrap();
        assert_eq!(notes, state);
    }
}

#[test]
fn test_sql_select_accounts() {
    let mut conn = create_db();

    let block_num = 1;
    create_block(&mut conn, block_num);

    // test querying empty table
    let accounts = sql::select_accounts(&mut conn).unwrap();
    assert!(accounts.is_empty());

    // test multiple entries
    let mut state = vec![];
    for i in 0..10 {
        let account_id =
            ACCOUNT_ID_REGULAR_ACCOUNT_UPDATABLE_CODE_OFF_CHAIN + (i << 32) + 0b1111100000;
        let account_hash = num_to_rpo_digest(i);
        state.push(AccountInfo {
            update: AccountHashUpdate {
                account_id: account_id.try_into().unwrap(),
                account_hash,
                block_num,
            },
            details: None,
        });

        let transaction = conn.transaction().unwrap();
        let res =
            sql::upsert_accounts(&transaction, &[(account_id, None, account_hash)], block_num);
        assert_eq!(res.unwrap(), 1, "One element must have been inserted");
        transaction.commit().unwrap();
        let accounts = sql::select_accounts(&mut conn).unwrap();
        assert_eq!(accounts, state);
    }
}

#[test]
fn test_sql_select_nullifiers_by_block_range() {
    let mut conn = create_db();

    // test empty table
    let nullifiers = sql::select_nullifiers_by_block_range(&mut conn, 0, u32::MAX, &[]).unwrap();
    assert!(nullifiers.is_empty());

    // test single item
    let nullifier1 = num_to_nullifier(1 << 48);
    let block_number1 = 1;
    create_block(&mut conn, block_number1);

    let transaction = conn.transaction().unwrap();
    sql::insert_nullifiers_for_block(&transaction, &[nullifier1], block_number1).unwrap();
    transaction.commit().unwrap();

    let nullifiers = sql::select_nullifiers_by_block_range(
        &mut conn,
        0,
        u32::MAX,
        &[sql::get_nullifier_prefix(&nullifier1)],
    )
    .unwrap();
    assert_eq!(
        nullifiers,
        vec![NullifierInfo {
            nullifier: nullifier1,
            block_num: block_number1
        }]
    );

    // test two elements
    let nullifier2 = num_to_nullifier(2 << 48);
    let block_number2 = 2;
    create_block(&mut conn, block_number2);

    let transaction = conn.transaction().unwrap();
    sql::insert_nullifiers_for_block(&transaction, &[nullifier2], block_number2).unwrap();
    transaction.commit().unwrap();

    let nullifiers = sql::select_nullifiers(&mut conn).unwrap();
    assert_eq!(nullifiers, vec![(nullifier1, block_number1), (nullifier2, block_number2)]);

    // only the nullifiers matching the prefix are included
    let nullifiers = sql::select_nullifiers_by_block_range(
        &mut conn,
        0,
        u32::MAX,
        &[sql::get_nullifier_prefix(&nullifier1)],
    )
    .unwrap();
    assert_eq!(
        nullifiers,
        vec![NullifierInfo {
            nullifier: nullifier1,
            block_num: block_number1
        }]
    );
    let nullifiers = sql::select_nullifiers_by_block_range(
        &mut conn,
        0,
        u32::MAX,
        &[sql::get_nullifier_prefix(&nullifier2)],
    )
    .unwrap();
    assert_eq!(
        nullifiers,
        vec![NullifierInfo {
            nullifier: nullifier2,
            block_num: block_number2
        }]
    );

    // Nullifiers created at block_end are included
    let nullifiers = sql::select_nullifiers_by_block_range(
        &mut conn,
        0,
        1,
        &[sql::get_nullifier_prefix(&nullifier1), sql::get_nullifier_prefix(&nullifier2)],
    )
    .unwrap();
    assert_eq!(
        nullifiers,
        vec![NullifierInfo {
            nullifier: nullifier1,
            block_num: block_number1
        }]
    );

    // Nullifiers created at block_start are not included
    let nullifiers = sql::select_nullifiers_by_block_range(
        &mut conn,
        1,
        u32::MAX,
        &[sql::get_nullifier_prefix(&nullifier1), sql::get_nullifier_prefix(&nullifier2)],
    )
    .unwrap();
    assert_eq!(
        nullifiers,
        vec![NullifierInfo {
            nullifier: nullifier2,
            block_num: block_number2
        }]
    );

    // When block start and end are the same, no nullifiers should be returned. This case happens
    // when the client requests a sync update, and it is already tracking the chain tip.
    let nullifiers = sql::select_nullifiers_by_block_range(
        &mut conn,
        2,
        2,
        &[sql::get_nullifier_prefix(&nullifier1), sql::get_nullifier_prefix(&nullifier2)],
    )
    .unwrap();
    assert!(nullifiers.is_empty());
}

#[test]
fn test_db_block_header() {
    let mut conn = create_db();

    // test querying empty table
    let block_number = 1;
    let res = sql::select_block_header_by_block_num(&mut conn, Some(block_number)).unwrap();
    assert!(res.is_none());

    let res = sql::select_block_header_by_block_num(&mut conn, None).unwrap();
    assert!(res.is_none());

    let res = sql::select_block_headers(&mut conn).unwrap();
    assert!(res.is_empty());

    let block_header = BlockHeader::new(
        num_to_rpo_digest(1),
        2,
        num_to_rpo_digest(3),
        num_to_rpo_digest(4),
        num_to_rpo_digest(5),
        num_to_rpo_digest(6),
        num_to_rpo_digest(7),
        num_to_rpo_digest(8),
        9_u8.into(),
        10_u8.into(),
    );

    // test insertion
    let transaction = conn.transaction().unwrap();
    sql::insert_block_header(&transaction, &block_header).unwrap();
    transaction.commit().unwrap();

    // test fetch unknown block header
    let block_number = 1;
    let res = sql::select_block_header_by_block_num(&mut conn, Some(block_number)).unwrap();
    assert!(res.is_none());

    // test fetch block header by block number
    let res =
        sql::select_block_header_by_block_num(&mut conn, Some(block_header.block_num())).unwrap();
    assert_eq!(res.unwrap(), block_header);

    // test fetch latest block header
    let res = sql::select_block_header_by_block_num(&mut conn, None).unwrap();
    assert_eq!(res.unwrap(), block_header);

    let block_header2 = BlockHeader::new(
        num_to_rpo_digest(11),
        12,
        num_to_rpo_digest(13),
        num_to_rpo_digest(14),
        num_to_rpo_digest(15),
        num_to_rpo_digest(16),
        num_to_rpo_digest(17),
        num_to_rpo_digest(18),
        19_u8.into(),
        20_u8.into(),
    );

    let transaction = conn.transaction().unwrap();
    sql::insert_block_header(&transaction, &block_header2).unwrap();
    transaction.commit().unwrap();

    let res = sql::select_block_header_by_block_num(&mut conn, None).unwrap();
    assert_eq!(res.unwrap(), block_header2);

    let res = sql::select_block_headers(&mut conn).unwrap();
    assert_eq!(res, [block_header, block_header2]);
}

#[test]
fn test_db_account() {
    let mut conn = create_db();

    let block_num = 1;
    create_block(&mut conn, block_num);

    // test empty table
    let account_ids = vec![ACCOUNT_ID_REGULAR_ACCOUNT_UPDATABLE_CODE_OFF_CHAIN, 1, 2, 3, 4, 5];
    let res = sql::select_accounts_by_block_range(&mut conn, 0, u32::MAX, &account_ids).unwrap();
    assert!(res.is_empty());

    // test insertion
    let account_id = ACCOUNT_ID_REGULAR_ACCOUNT_UPDATABLE_CODE_OFF_CHAIN;
    let account_hash = num_to_rpo_digest(0);

    let transaction = conn.transaction().unwrap();
    let row_count =
        sql::upsert_accounts(&transaction, &[(account_id, None, account_hash)], block_num).unwrap();
    transaction.commit().unwrap();

    assert_eq!(row_count, 1);

    // test successful query
    let res = sql::select_accounts_by_block_range(&mut conn, 0, u32::MAX, &account_ids).unwrap();
    assert_eq!(
        res,
        vec![AccountHashUpdate {
            account_id: account_id.try_into().unwrap(),
            account_hash,
            block_num,
        }]
    );

    // test query for update outside the block range
    let res = sql::select_accounts_by_block_range(&mut conn, block_num + 1, u32::MAX, &account_ids)
        .unwrap();
    assert!(res.is_empty());

    // test query with unknown accounts
    let res = sql::select_accounts_by_block_range(&mut conn, block_num + 1, u32::MAX, &[6, 7, 8])
        .unwrap();
    assert!(res.is_empty());
}

#[test]
fn test_notes() {
    let mut conn = create_db();

    let block_num_1 = 1;
    create_block(&mut conn, block_num_1);

    // test empty table
    let res = sql::select_notes_since_block_by_tag_and_sender(&mut conn, &[], &[], 0).unwrap();
    assert!(res.is_empty());

    let res =
        sql::select_notes_since_block_by_tag_and_sender(&mut conn, &[1, 2, 3], &[], 0).unwrap();
    assert!(res.is_empty());

    // test insertion
    let batch_index = 0u32;
    let note_index = 2u32;
    let note_id = num_to_rpo_digest(3);
    let tag = 5u64;
    let sender = AccountId::new_unchecked(Felt::new(ACCOUNT_ID_OFF_CHAIN_SENDER));
    let note_metadata =
        NoteMetadata::new(sender, NoteType::OffChain, (tag as u32).into(), ZERO).unwrap();

    let values = [(batch_index as usize, note_index as usize, (note_id, note_metadata))];
    let notes_db = BlockNoteTree::with_entries(values.iter().cloned()).unwrap();
<<<<<<< HEAD
    let merkle_path = notes_db.merkle_path(batch_index as usize, note_index as usize).unwrap();
    let details = Some(vec![1, 2, 3]);
=======
    let merkle_path = notes_db.get_note_path(batch_index as usize, note_index as usize).unwrap();
>>>>>>> f9264acc

    let note = Note {
        block_num: block_num_1,
        note_created: NoteCreated {
            batch_index,
            note_index,
            note_id,
            sender: sender.into(),
            tag,
            details,
        },
        merkle_path: merkle_path.clone(),
    };

    let transaction = conn.transaction().unwrap();
    sql::insert_notes(&transaction, &[note.clone()]).unwrap();
    transaction.commit().unwrap();

    // test empty tags
    let res = sql::select_notes_since_block_by_tag_and_sender(&mut conn, &[], &[], 0).unwrap();
    assert!(res.is_empty());

    // test no updates
    let res = sql::select_notes_since_block_by_tag_and_sender(
        &mut conn,
        &[(tag >> 48) as u32],
        &[],
        block_num_1,
    )
    .unwrap();
    assert!(res.is_empty());

    // test match
    let res = sql::select_notes_since_block_by_tag_and_sender(
        &mut conn,
        &[(tag >> 48) as u32],
        &[],
        block_num_1 - 1,
    )
    .unwrap();
    assert_eq!(res, vec![note.clone()]);

    let block_num_2 = note.block_num + 1;
    create_block(&mut conn, block_num_2);

    // insertion second note with same tag, but on higher block
    let note2 = Note {
        block_num: block_num_2,
        note_created: NoteCreated {
            batch_index: note.note_created.batch_index,
            note_index: note.note_created.note_index,
            note_id: num_to_rpo_digest(3),
            sender: note.note_created.sender,
            tag: note.note_created.tag,
            details: note.note_created.details.clone(),
        },
        merkle_path,
    };

    let transaction = conn.transaction().unwrap();
    sql::insert_notes(&transaction, &[note2.clone()]).unwrap();
    transaction.commit().unwrap();

    // only first note is returned
    let res = sql::select_notes_since_block_by_tag_and_sender(
        &mut conn,
        &[(tag >> 48) as u32],
        &[],
        block_num_1 - 1,
    )
    .unwrap();
    assert_eq!(res, vec![note.clone()]);

    // only the second note is returned
    let res = sql::select_notes_since_block_by_tag_and_sender(
        &mut conn,
        &[(tag >> 48) as u32],
        &[],
        block_num_1,
    )
    .unwrap();
    assert_eq!(res, vec![note2.clone()]);

    // test query notes by id
    let notes = vec![note, note2];
    let note_ids: Vec<RpoDigest> =
        notes.clone().iter().map(|note| note.note_created.note_id).collect();
    let note_ids: Vec<NoteId> = note_ids.into_iter().map(From::from).collect();

    let res = sql::select_notes_by_id(&mut conn, &note_ids).unwrap();
    assert_eq!(res, notes);
}

// UTILITIES
// -------------------------------------------------------------------------------------------
fn num_to_rpo_digest(n: u64) -> RpoDigest {
    RpoDigest::new([Felt::ZERO, Felt::ZERO, Felt::ZERO, Felt::new(n)])
}

fn num_to_nullifier(n: u64) -> Nullifier {
    Nullifier::from(num_to_rpo_digest(n))
}<|MERGE_RESOLUTION|>--- conflicted
+++ resolved
@@ -6,11 +6,7 @@
     block::BlockNoteTree,
     crypto::{hash::rpo::RpoDigest, merkle::MerklePath},
     notes::{NoteId, NoteMetadata, NoteType, Nullifier},
-<<<<<<< HEAD
-    BlockHeader, Digest, Felt, FieldElement, ZERO,
-=======
     BlockHeader, Felt, FieldElement, ZERO,
->>>>>>> f9264acc
 };
 use rusqlite::{vtab::array, Connection};
 
@@ -451,12 +447,8 @@
 
     let values = [(batch_index as usize, note_index as usize, (note_id, note_metadata))];
     let notes_db = BlockNoteTree::with_entries(values.iter().cloned()).unwrap();
-<<<<<<< HEAD
-    let merkle_path = notes_db.merkle_path(batch_index as usize, note_index as usize).unwrap();
     let details = Some(vec![1, 2, 3]);
-=======
     let merkle_path = notes_db.get_note_path(batch_index as usize, note_index as usize).unwrap();
->>>>>>> f9264acc
 
     let note = Note {
         block_num: block_num_1,
