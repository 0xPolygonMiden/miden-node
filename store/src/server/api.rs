use std::sync::Arc;

use miden_node_proto::{
    convert,
    domain::accounts::AccountUpdateDetails,
    errors::ConversionError,
    generated::{
        self,
        account::AccountSummary,
        note::NoteSyncRecord,
        requests::{
            ApplyBlockRequest, CheckNullifiersRequest, GetAccountDetailsRequest,
            GetBlockHeaderByNumberRequest, GetBlockInputsRequest, GetNotesByIdRequest,
            GetTransactionInputsRequest, ListAccountsRequest, ListNotesRequest,
            ListNullifiersRequest, SyncStateRequest,
        },
        responses::{
            AccountTransactionInputRecord, ApplyBlockResponse, CheckNullifiersResponse,
            GetAccountDetailsResponse, GetBlockHeaderByNumberResponse, GetBlockInputsResponse,
            GetNotesByIdResponse, GetTransactionInputsResponse, ListAccountsResponse,
            ListNotesResponse, ListNullifiersResponse, NullifierTransactionInputRecord,
            NullifierUpdate, SyncStateResponse,
        },
        smt::SmtLeafEntry,
        store::api_server,
    },
    try_convert, AccountState,
};
use miden_objects::{
    crypto::hash::rpo::RpoDigest,
    notes::{NoteId, Nullifier},
    BlockHeader, Felt, ZERO,
};
<<<<<<< HEAD
use miden_objects::{
    notes::Nullifier, transaction::AccountDetails, utils::Deserializable, BlockHeader, Felt, ZERO,
};
=======
>>>>>>> f9264acc
use tonic::{Response, Status};
use tracing::{debug, info, instrument};

use crate::{db::NoteCreated, state::State, types::AccountId, COMPONENT};

// STORE API
// ================================================================================================

pub struct StoreApi {
    pub(super) state: Arc<State>,
}

#[tonic::async_trait]
impl api_server::Api for StoreApi {
    // CLIENT ENDPOINTS
    // --------------------------------------------------------------------------------------------

    /// Returns block header for the specified block number.
    ///
    /// If the block number is not provided, block header for the latest block is returned.
    #[instrument(
        target = "miden-store",
        name = "store:get_block_header_by_number",
        skip_all,
        ret(level = "debug"),
        err
    )]
    async fn get_block_header_by_number(
        &self,
        request: tonic::Request<GetBlockHeaderByNumberRequest>,
    ) -> Result<Response<GetBlockHeaderByNumberResponse>, Status> {
        info!(target: COMPONENT, ?request);

        let block_num = request.into_inner().block_num;
        let block_header = self
            .state
            .get_block_header(block_num)
            .await
            .map_err(internal_error)?
            .map(Into::into);

        Ok(Response::new(GetBlockHeaderByNumberResponse { block_header }))
    }

    /// Returns info on whether the specified nullifiers have been consumed.
    ///
    /// This endpoint also returns Merkle authentication path for each requested nullifier which can
    /// be verified against the latest root of the nullifier database.
    #[instrument(
        target = "miden-store",
        name = "store:check_nullifiers",
        skip_all,
        ret(level = "debug"),
        err
    )]
    async fn check_nullifiers(
        &self,
        request: tonic::Request<CheckNullifiersRequest>,
    ) -> Result<Response<CheckNullifiersResponse>, Status> {
        // Validate the nullifiers and convert them to Digest values. Stop on first error.
        let request = request.into_inner();
        let nullifiers = validate_nullifiers(&request.nullifiers)?;

        // Query the state for the request's nullifiers
        let proofs = self.state.check_nullifiers(&nullifiers).await;

        Ok(Response::new(CheckNullifiersResponse {
            proofs: convert(proofs),
        }))
    }

    /// Returns info which can be used by the client to sync up to the latest state of the chain
    /// for the objects the client is interested in.
    #[instrument(
        target = "miden-store",
        name = "store:sync_state",
        skip_all,
        ret(level = "debug"),
        err
    )]
    async fn sync_state(
        &self,
        request: tonic::Request<SyncStateRequest>,
    ) -> Result<Response<SyncStateResponse>, Status> {
        let request = request.into_inner();

        let account_ids: Vec<u64> = request.account_ids.iter().map(|e| e.id).collect();

        let (state, delta) = self
            .state
            .sync_state(request.block_num, &account_ids, &request.note_tags, &request.nullifiers)
            .await
            .map_err(internal_error)?;

        let accounts = state
            .account_updates
            .into_iter()
            .map(|account_info| AccountSummary {
                account_id: Some(account_info.account_id.into()),
                account_hash: Some(account_info.account_hash.into()),
                block_num: account_info.block_num,
            })
            .collect();

        let notes = state
            .notes
            .into_iter()
            .map(|note| NoteSyncRecord {
                note_index: note.note_created.absolute_note_index(),
                note_id: Some(note.note_created.note_id.into()),
                sender: Some(note.note_created.sender.into()),
                tag: note.note_created.tag,
                merkle_path: Some(note.merkle_path.into()),
            })
            .collect();

        let nullifiers = state
            .nullifiers
            .into_iter()
            .map(|nullifier_info| NullifierUpdate {
                nullifier: Some(nullifier_info.nullifier.into()),
                block_num: nullifier_info.block_num,
            })
            .collect();

        Ok(Response::new(SyncStateResponse {
            chain_tip: state.chain_tip,
            block_header: Some(state.block_header.into()),
            mmr_delta: Some(delta.into()),
            accounts,
            notes,
            nullifiers,
        }))
    }

    /// Returns a list of Note's for the specified NoteId's.
    ///
    /// If the list is empty or no Note matched the requested NoteId and empty list is returned.
    #[instrument(
        target = "miden-store",
        name = "store:get_notes_by_id",
        skip_all,
        ret(level = "debug"),
        err
    )]
    async fn get_notes_by_id(
        &self,
        request: tonic::Request<GetNotesByIdRequest>,
    ) -> Result<Response<GetNotesByIdResponse>, Status> {
        info!(target: COMPONENT, ?request);

        let note_ids = request.into_inner().note_ids;

        let note_ids: Vec<RpoDigest> = try_convert(note_ids)
            .map_err(|err| Status::invalid_argument(format!("Invalid NoteId: {}", err)))?;

        let note_ids: Vec<NoteId> = note_ids.into_iter().map(From::from).collect();

        let notes = self
            .state
            .get_notes_by_id(note_ids)
            .await
            .map_err(internal_error)?
            .into_iter()
            .map(|note| generated::note::Note {
                block_num: note.block_num,
                note_index: note.note_created.note_index,
                note_id: Some(note.note_created.note_id.into()),
                sender: Some(note.note_created.sender.into()),
                tag: note.note_created.tag,
                merkle_path: Some(note.merkle_path.into()),
            })
            .collect();

        Ok(Response::new(GetNotesByIdResponse { notes }))
    }

    /// Returns details for public (on-chain) account by id.
    #[instrument(
        target = "miden-store",
        name = "store:get_account_details",
        skip_all,
        ret(level = "debug"),
        err
    )]
    async fn get_account_details(
        &self,
        request: tonic::Request<GetAccountDetailsRequest>,
    ) -> Result<Response<GetAccountDetailsResponse>, Status> {
        let request = request.into_inner();
        let account_info = self
            .state
            .get_account_details(
                request.account_id.ok_or(invalid_argument("Account missing id"))?.into(),
            )
            .await
            .map_err(internal_error)?;

        Ok(Response::new(GetAccountDetailsResponse {
            account: Some((&account_info).into()),
        }))
    }

    // BLOCK PRODUCER ENDPOINTS
    // --------------------------------------------------------------------------------------------

    /// Updates the local DB by inserting a new block header and the related data.
    #[instrument(
        target = "miden-store",
        name = "store:apply_block",
        skip_all,
        ret(level = "debug"),
        err
    )]
    async fn apply_block(
        &self,
        request: tonic::Request<ApplyBlockRequest>,
    ) -> Result<tonic::Response<ApplyBlockResponse>, tonic::Status> {
        let request = request.into_inner();

        debug!(target: COMPONENT, ?request);
        let block_header: BlockHeader = request
            .block
            .ok_or(invalid_argument("Apply block missing block header"))?
            .try_into()
            .map_err(|err: ConversionError| Status::invalid_argument(err.to_string()))?;

        info!(target: COMPONENT, block_num = block_header.block_num(), block_hash = %block_header.hash());

        let nullifiers = validate_nullifiers(&request.nullifiers)?;
        let accounts = request
            .accounts
            .iter()
            .map(|account_update| {
                let account_state: AccountState = account_update
                    .try_into()
                    .map_err(|err: ConversionError| Status::invalid_argument(err.to_string()))?;

                match (account_state.account_id.is_on_chain(), account_update.details.is_some()) {
                    (true, false) => {
                        return Err(Status::invalid_argument("On-chain account must have details"));
                    },
                    (false, true) => {
                        return Err(Status::invalid_argument(
                            "Off-chain account must not have details",
                        ));
                    },
                    _ => (),
                }

                let details = account_update
                    .details
                    .as_ref()
                    .map(|data| AccountDetails::read_from_bytes(data))
                    .transpose()
                    .map_err(|err| Status::invalid_argument(err.to_string()))?;

                Ok(AccountUpdateDetails {
                    account_id: account_state.account_id,
                    details,
                    final_state_hash: account_state
                        .account_hash
                        .ok_or(invalid_argument("Account update missing account hash"))?,
                })
            })
            .collect::<Result<Vec<_>, Status>>()?;

        let notes = request
            .notes
            .into_iter()
            .map(|note| {
                Ok(NoteCreated {
                    batch_index: note.batch_index,
                    note_index: note.note_index,
                    note_id: note
                        .note_id
                        .ok_or(invalid_argument("Note missing id"))?
                        .try_into()
                        .map_err(|err: ConversionError| {
                            Status::invalid_argument(err.to_string())
                        })?,
                    sender: note.sender.ok_or(invalid_argument("Note missing sender"))?.into(),
                    tag: note.tag,
                })
            })
            .collect::<Result<Vec<_>, Status>>()?;

        let _ = self.state.apply_block(block_header, nullifiers, accounts, notes).await;

        Ok(Response::new(ApplyBlockResponse {}))
    }

    /// Returns data needed by the block producer to construct and prove the next block.
    #[instrument(
        target = "miden-store",
        name = "store:get_block_inputs",
        skip_all,
        ret(level = "debug"),
        err
    )]
    async fn get_block_inputs(
        &self,
        request: tonic::Request<GetBlockInputsRequest>,
    ) -> Result<Response<GetBlockInputsResponse>, Status> {
        let request = request.into_inner();

        let nullifiers = validate_nullifiers(&request.nullifiers)?;
        let account_ids: Vec<AccountId> = request.account_ids.iter().map(|e| e.id).collect();

        let (latest, accumulator, account_states, nullifier_records) = self
            .state
            .get_block_inputs(&account_ids, &nullifiers)
            .await
            .map_err(internal_error)?;

        Ok(Response::new(GetBlockInputsResponse {
            block_header: Some(latest.into()),
            mmr_peaks: convert(accumulator.peaks()),
            account_states: convert(account_states),
            nullifiers: convert(nullifier_records),
        }))
    }

    #[instrument(
        target = "miden-store",
        name = "store:get_transaction_inputs",
        skip_all,
        ret(level = "debug"),
        err
    )]
    async fn get_transaction_inputs(
        &self,
        request: tonic::Request<GetTransactionInputsRequest>,
    ) -> Result<Response<GetTransactionInputsResponse>, Status> {
        let request = request.into_inner();

        debug!(target: COMPONENT, ?request);

        let nullifiers = validate_nullifiers(&request.nullifiers)?;
        let account_id = request.account_id.ok_or(invalid_argument("Account_id missing"))?.id;

        let tx_inputs = self.state.get_transaction_inputs(account_id, &nullifiers).await;

        Ok(Response::new(GetTransactionInputsResponse {
            account_state: Some(AccountTransactionInputRecord {
                account_id: Some(account_id.into()),
                account_hash: Some(tx_inputs.account_hash.into()),
            }),
            nullifiers: tx_inputs
                .nullifiers
                .into_iter()
                .map(|nullifier| NullifierTransactionInputRecord {
                    nullifier: Some(nullifier.nullifier.into()),
                    block_num: nullifier.block_num,
                })
                .collect(),
        }))
    }

    // TESTING ENDPOINTS
    // --------------------------------------------------------------------------------------------

    /// Returns a list of all nullifiers
    #[instrument(
        target = "miden-store",
        name = "store:list_nullifiers",
        skip_all,
        ret(level = "debug"),
        err
    )]
    async fn list_nullifiers(
        &self,
        _request: tonic::Request<ListNullifiersRequest>,
    ) -> Result<Response<ListNullifiersResponse>, Status> {
        let raw_nullifiers = self.state.list_nullifiers().await.map_err(internal_error)?;
        let nullifiers = raw_nullifiers
            .into_iter()
            .map(|(key, block_num)| SmtLeafEntry {
                key: Some(key.into()),
                value: Some([Felt::from(block_num), ZERO, ZERO, ZERO].into()),
            })
            .collect();
        Ok(Response::new(ListNullifiersResponse { nullifiers }))
    }

    /// Returns a list of all notes
    #[instrument(
        target = "miden-store",
        name = "store:list_notes",
        skip_all,
        ret(level = "debug"),
        err
    )]
    async fn list_notes(
        &self,
        _request: tonic::Request<ListNotesRequest>,
    ) -> Result<Response<ListNotesResponse>, Status> {
        let notes = self
            .state
            .list_notes()
            .await
            .map_err(internal_error)?
            .into_iter()
            .map(|note| generated::note::Note {
                block_num: note.block_num,
                note_index: note.note_created.absolute_note_index(),
                note_id: Some(note.note_created.note_id.into()),
                sender: Some(note.note_created.sender.into()),
                tag: note.note_created.tag,
                merkle_path: Some(note.merkle_path.into()),
            })
            .collect();
        Ok(Response::new(ListNotesResponse { notes }))
    }

    /// Returns a list of all accounts
    #[instrument(
        target = "miden-store",
        name = "store:list_accounts",
        skip_all,
        ret(level = "debug"),
        err
    )]
    async fn list_accounts(
        &self,
        _request: tonic::Request<ListAccountsRequest>,
    ) -> Result<Response<ListAccountsResponse>, Status> {
        let accounts = self
            .state
            .list_accounts()
            .await
            .map_err(internal_error)?
            .iter()
            .map(Into::into)
            .collect();
        Ok(Response::new(ListAccountsResponse { accounts }))
    }
}

// UTILITIES
// ================================================================================================

/// Formats an error
fn internal_error<E: core::fmt::Debug>(err: E) -> Status {
    Status::internal(format!("{:?}", err))
}

fn invalid_argument<E: core::fmt::Debug>(err: E) -> Status {
    Status::invalid_argument(format!("{:?}", err))
}

#[instrument(target = "miden-store", skip_all, err)]
fn validate_nullifiers(nullifiers: &[generated::digest::Digest]) -> Result<Vec<Nullifier>, Status> {
    nullifiers
        .iter()
        .cloned()
        .map(TryInto::try_into)
        .collect::<Result<_, ConversionError>>()
        .map_err(|_| invalid_argument("Digest field is not in the modulus range"))
}<|MERGE_RESOLUTION|>--- conflicted
+++ resolved
@@ -28,15 +28,8 @@
 };
 use miden_objects::{
     crypto::hash::rpo::RpoDigest,
-    notes::{NoteId, Nullifier},
-    BlockHeader, Felt, ZERO,
+    notes::{NoteId, Nullifier}, transaction::AccountDetails, utils::Deserializable, BlockHeader, Felt, ZERO,
 };
-<<<<<<< HEAD
-use miden_objects::{
-    notes::Nullifier, transaction::AccountDetails, utils::Deserializable, BlockHeader, Felt, ZERO,
-};
-=======
->>>>>>> f9264acc
 use tonic::{Response, Status};
 use tracing::{debug, info, instrument};
 
