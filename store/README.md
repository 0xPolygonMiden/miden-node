# Miden node store

The **Store** maintains the state of the chain. It serves as the "source of truth" for the chain - i.e., if it is not in
the store, the node does not consider it to be part of the chain.
**Store** is one of components of the [Miden node](..).

## Architecture

`TODO`

## Usage

### Installing the Store

The Store can be installed and run as part of [Miden node](../README.md#installing-the-node).
But if you intend on running the Store as a separate process, you will need to install and run it as follows:

```sh
# Installs `miden-node-store` executable
cargo install --path store
```

### Running the Store

In order to run Store, you must provide a genesis file. To generate a genesis file you will need to use [Miden node](../README.md#generating-the-genesis-file)'s `make-genesis` command.

You will also need to provide a configuration file. We have an example config file in [store-example.toml](store-example.toml).

Then, to run the Store:

```sh
miden-node-store serve --config <path-to-store-config-file>
```

## API

The **Store** serves connections using the [gRPC protocol](https://grpc.io) on a port, set in the previously mentioned configuration file.
Here is a brief description of supported methods.

### ApplyBlock

Applies changes of a new block to the DB and in-memory data structures.

**Parameters**

- `block`: `BlockHeader` – block header ([src](../proto/proto/block_header.proto)).
- `accounts`: `[AccountUpdate]` – a list of account updates.
- `nullifiers`: `[Digest]` – a list of nullifier hashes.
- `notes`: `[NoteCreated]` – a list of notes created.

**Returns**

This method doesn't return any data.

### CheckNullifiers

Get a list of proofs for given nullifier hashes, each proof as a sparse Merkle Tree

**Parameters:**

- `nullifiers`: `[Digest]` – array of nullifier hashes.

**Returns:**

- `proofs`: `[NullifierProof]` – array of nullifier proofs, positions correspond to the ones in request.

### GetBlockHeaderByNumber

Retrieves block header by given block number.

**Parameters**

- `block_num`: `uint32` _(optional)_ – the block number of the target block. If not provided, the latest known block will be returned.

**Returns:**

- `block_header`: `BlockHeader` – block header.

### GetBlockInputs

Returns data needed by the block producer to construct and prove the next block.

**Parameters**

- `account_ids`: `[AccountId]` – array of account IDs.
- `nullifiers`: `[Digest]` – array of nullifier hashes (not currently in use).

**Returns**

- `block_header`: `[BlockHeader]` – the latest block header.
- `mmr_peaks`: `[Digest]` – peaks of the above block's mmr, The `forest` value is equal to the block number.
- `account_states`: `[AccountBlockInputRecord]` – the hashes of the requested accouts and their authentication paths.
- `nullifiers`: `[NullifierBlockInputRecord]` – the requested nullifiers and their authentication paths.

### GetTransactionInputs

Returns the data needed by the block producer to check validity of an incoming transaction.

**Parameters**

- `account_id`: `AccountId` – ID of the account against which a transaction is executed.
- `nullifiers`: `[Digest]` – array of nullifiers for all notes consumed by a transaction.

**Returns**

- `account_state`: `AccountTransactionInputRecord` – account's descriptors.
- `nullifiers`: `[NullifierTransactionInputRecord]` – the block numbers at which corresponding nullifiers have been consumed, zero if not consumed.

### GetNotesById

Returns a list of notes matching the provided note IDs.

**Parameters**

- `note_ids`: `[NoteId]` - list of IDs of the notes we want to query.

**Returns**

- `notes`: `[Note]` - List of notes matching the list of requested NoteIds.

### GetAccountDetails

Returns the latest state of an account with the specified ID.

**Parameters**

- `account_id`: `AccountId` – account ID.

**Returns**

<<<<<<< HEAD
* `account`: `AccountInfo` – latest state of the account. For public accounts, this will include full details describing the current account state. For private accounts, only the hash of the latest state and the time of the last update is returned.
=======
- `account`: `AccountInfo` – account state information. For public accounts there is also details describing current state, stored on-chain;
  for private accounts only hash of the latest known state is returned.
>>>>>>> f9264acc

### SyncState

Returns info which can be used by the client to sync up to the latest state of the chain
for the objects (accounts, notes, nullifiers) the client is interested in.

This request returns the next block containing requested data. It also returns `chain_tip` which is the latest block number in the chain.
Client is expected to repeat these requests in a loop until `response.block_header.block_num == response.chain_tip`, at which point the client is fully synchronized with the chain.

Each request also returns info about new notes, nullifiers etc. created. It also returns Chain MMR delta that can be used to update the state of Chain MMR.
This includes both chain MMR peaks and chain MMR nodes.

For preserving some degree of privacy, note tags and nullifiers filters contain only high part of hashes. Thus, returned data
contains excessive notes and nullifiers, client can make additional filtering of that data on its side.

**Parameters**

- `block_num`: `uint32` – send updates to the client starting at this block.
- `account_ids`: `[AccountId]` – accounts filter.
- `note_tags`: `[uint32]` – note tags filter. Corresponds to the high 16 bits of the real values.
- `nullifiers`: `[uint32]` – nullifiers filter. Corresponds to the high 16 bits of the real values.

**Returns**

<<<<<<< HEAD
* `chain_tip`: `uint32` – number of the latest block in the chain.
* `block_header`: `BlockHeader` – block header of the block with the first note matching the specified criteria.
* `mmr_delta`: `MmrDelta` – data needed to update the partial MMR from `block_num + 1` to `block_header.block_num`.
* `accounts`: `[AccountSummary]` – a list of account hashes updated after `block_num + 1` but not after `block_header.block_num`.
* `notes`: `[NoteSyncRecord]` – a list of all notes together with the Merkle paths from `block_header.note_root`.
* `nullifiers`: `[NullifierUpdate]` – a list of nullifiers created between `block_num + 1` and `block_header.block_num`.
=======
- `chain_tip`: `uint32` – number of the latest block in the chain.
- `block_header`: `BlockHeader` – block header of the block with the first note matching the specified criteria.
- `mmr_delta`: `MmrDelta` – data needed to update the partial MMR from `block_num + 1` to `block_header.block_num`.
- `accounts`: `[AccountHashUpdate]` – a list of account hashes updated after `block_num + 1` but not after `block_header.block_num`.
- `notes`: `[NoteSyncRecord]` – a list of all notes together with the Merkle paths from `block_header.note_root`.
- `nullifiers`: `[NullifierUpdate]` – a list of nullifiers created between `block_num + 1` and `block_header.block_num`.
>>>>>>> f9264acc

## Methods for testing purposes

### ListNullifiers

Lists all nullifiers of the current chain.

**Parameters**

This request doesn't have any parameters.

**Returns**

- `nullifiers`: `[NullifierLeaf]` – lists of all nullifiers of the current chain.

### ListAccounts

Lists all accounts of the current chain.

**Parameters**

This request doesn't have any parameters.

**Returns**

- `accounts`: `[AccountInfo]` – list of all accounts of the current chain.

### ListNotes

Lists all notes of the current chain.

**Parameters**

This request doesn't have any parameters.

**Returns**

- `notes`: `[Note]` – list of all notes of the current chain.

## License

This project is [MIT licensed](../LICENSE).<|MERGE_RESOLUTION|>--- conflicted
+++ resolved
@@ -128,12 +128,7 @@
 
 **Returns**
 
-<<<<<<< HEAD
-* `account`: `AccountInfo` – latest state of the account. For public accounts, this will include full details describing the current account state. For private accounts, only the hash of the latest state and the time of the last update is returned.
-=======
-- `account`: `AccountInfo` – account state information. For public accounts there is also details describing current state, stored on-chain;
-  for private accounts only hash of the latest known state is returned.
->>>>>>> f9264acc
+- `account`: `AccountInfo` – latest state of the account. For public accounts, this will include full details describing the current account state. For private accounts, only the hash of the latest state and the time of the last update is returned.
 
 ### SyncState
 
@@ -158,21 +153,12 @@
 
 **Returns**
 
-<<<<<<< HEAD
-* `chain_tip`: `uint32` – number of the latest block in the chain.
-* `block_header`: `BlockHeader` – block header of the block with the first note matching the specified criteria.
-* `mmr_delta`: `MmrDelta` – data needed to update the partial MMR from `block_num + 1` to `block_header.block_num`.
-* `accounts`: `[AccountSummary]` – a list of account hashes updated after `block_num + 1` but not after `block_header.block_num`.
-* `notes`: `[NoteSyncRecord]` – a list of all notes together with the Merkle paths from `block_header.note_root`.
-* `nullifiers`: `[NullifierUpdate]` – a list of nullifiers created between `block_num + 1` and `block_header.block_num`.
-=======
 - `chain_tip`: `uint32` – number of the latest block in the chain.
 - `block_header`: `BlockHeader` – block header of the block with the first note matching the specified criteria.
 - `mmr_delta`: `MmrDelta` – data needed to update the partial MMR from `block_num + 1` to `block_header.block_num`.
-- `accounts`: `[AccountHashUpdate]` – a list of account hashes updated after `block_num + 1` but not after `block_header.block_num`.
+- `accounts`: `[AccountSummary]` – a list of account hashes updated after `block_num + 1` but not after `block_header.block_num`.
 - `notes`: `[NoteSyncRecord]` – a list of all notes together with the Merkle paths from `block_header.note_root`.
 - `nullifiers`: `[NullifierUpdate]` – a list of nullifiers created between `block_num + 1` and `block_header.block_num`.
->>>>>>> f9264acc
 
 ## Methods for testing purposes
 
