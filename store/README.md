--- conflicted
+++ resolved
@@ -1,7 +1,7 @@
 # Miden node store
 
-The **Store** maintains the state of the chain. It serves as the "source of truth" for the chain - i.e., if it is not in 
-the store, the node does not consider it to be part of the chain. 
+The **Store** maintains the state of the chain. It serves as the "source of truth" for the chain - i.e., if it is not in
+the store, the node does not consider it to be part of the chain.
 **Store** is one of components of the [Miden node](..).
 
 ## Architecture
@@ -22,7 +22,7 @@
 
 ### Running the Store
 
-In order to run Store, you must provide a genesis file. To generate a genesis file you will need to use [Miden node](../README.md#generating-the-genesis-file)'s `make-genesis` command. 
+In order to run Store, you must provide a genesis file. To generate a genesis file you will need to use [Miden node](../README.md#generating-the-genesis-file)'s `make-genesis` command.
 
 You will also need to provide a configuration file. We have an example config file in [store-example.toml](store-example.toml).
 
@@ -34,7 +34,7 @@
 
 ## API
 
-The **Store** serves connections using the [gRPC protocol](https://grpc.io) on a port, set in the previously mentioned configuration file. 
+The **Store** serves connections using the [gRPC protocol](https://grpc.io) on a port, set in the previously mentioned configuration file.
 Here is a brief description of supported methods.
 
 ### ApplyBlock
@@ -43,10 +43,10 @@
 
 **Parameters**
 
-* `block`: `BlockHeader` – block header ([src](../proto/proto/block_header.proto)).
-* `accounts`: `[AccountUpdate]` – a list of account updates.
-* `nullifiers`: `[Digest]` – a list of nullifier hashes.
-* `notes`: `[NoteCreated]` – a list of notes created.
+- `block`: `BlockHeader` – block header ([src](../proto/proto/block_header.proto)).
+- `accounts`: `[AccountUpdate]` – a list of account updates.
+- `nullifiers`: `[Digest]` – a list of nullifier hashes.
+- `notes`: `[NoteCreated]` – a list of notes created.
 
 **Returns**
 
@@ -58,11 +58,11 @@
 
 **Parameters:**
 
-* `nullifiers`: `[Digest]` – array of nullifier hashes.
+- `nullifiers`: `[Digest]` – array of nullifier hashes.
 
 **Returns:**
 
-* `proofs`: `[NullifierProof]` – array of nullifier proofs, positions correspond to the ones in request.
+- `proofs`: `[NullifierProof]` – array of nullifier proofs, positions correspond to the ones in request.
 
 ### GetBlockHeaderByNumber
 
@@ -70,11 +70,11 @@
 
 **Parameters**
 
-* `block_num`: `uint32` *(optional)* – the block number of the target block. If not provided, the latest known block will be returned.
+- `block_num`: `uint32` _(optional)_ – the block number of the target block. If not provided, the latest known block will be returned.
 
 **Returns:**
 
-* `block_header`: `BlockHeader` – block header.
+- `block_header`: `BlockHeader` – block header.
 
 ### GetBlockInputs
 
@@ -82,56 +82,54 @@
 
 **Parameters**
 
-* `account_ids`: `[AccountId]` – array of account IDs. 
-* `nullifiers`: `[Digest]` – array of nullifier hashes (not currently in use).
-
-**Returns**
-
-* `block_header`: `[BlockHeader]` – the latest block header.
-* `mmr_peaks`: `[Digest]` – peaks of the above block's mmr, The `forest` value is equal to the block number.
-* `account_states`: `[AccountBlockInputRecord]` – the hashes of the requested accouts and their authentication paths.
-* `nullifiers`: `[NullifierBlockInputRecord]` – the requested nullifiers and their authentication paths.
+- `account_ids`: `[AccountId]` – array of account IDs.
+- `nullifiers`: `[Digest]` – array of nullifier hashes (not currently in use).
+
+**Returns**
+
+- `block_header`: `[BlockHeader]` – the latest block header.
+- `mmr_peaks`: `[Digest]` – peaks of the above block's mmr, The `forest` value is equal to the block number.
+- `account_states`: `[AccountBlockInputRecord]` – the hashes of the requested accouts and their authentication paths.
+- `nullifiers`: `[NullifierBlockInputRecord]` – the requested nullifiers and their authentication paths.
 
 ### GetTransactionInputs
 
-Returns the data needed by the block producer to check validity of an incoming transaction. 
-
-**Parameters**
-
-* `account_id`: `AccountId` – ID of the account against which a transaction is executed.
-* `nullifiers`: `[Digest]` – array of nullifiers for all notes consumed by a transaction.
-
-**Returns**
-
-* `account_state`: `AccountTransactionInputRecord` – account's descriptors. 
-* `nullifiers`: `[NullifierTransactionInputRecord]` – the block numbers at which corresponding nullifiers have been consumed, zero if not consumed.
-
-<<<<<<< HEAD
+Returns the data needed by the block producer to check validity of an incoming transaction.
+
+**Parameters**
+
+- `account_id`: `AccountId` – ID of the account against which a transaction is executed.
+- `nullifiers`: `[Digest]` – array of nullifiers for all notes consumed by a transaction.
+
+**Returns**
+
+- `account_state`: `AccountTransactionInputRecord` – account's descriptors.
+- `nullifiers`: `[NullifierTransactionInputRecord]` – the block numbers at which corresponding nullifiers have been consumed, zero if not consumed.
+
 ### GetNotesById
 
 Returns a list of Note's matching a certain list of NoteId's.
 
 **Parameters**
 
-* `note_ids`: `[NoteId]` - list of ID's of the Note's we want to query.
-
-**Returns**
-
-* `notes`: `[Note]` - List of notes matching the list of requested NoteId's.
-=======
+- `note_ids`: `[NoteId]` - list of ID's of the Note's we want to query.
+
+**Returns**
+
+- # `notes`: `[Note]` - List of notes matching the list of requested NoteId's.
+
 ### GetAccountDetails
 
 Returns the latest state of an account with the specified ID.
 
 **Parameters**
 
-* `account_id`: `AccountId` – account ID.
-
-**Returns**
-
-* `account`: `AccountInfo` – account state information. For public accounts there is also details describing current state, stored on-chain; 
-for private accounts only hash of the latest known state is returned.
->>>>>>> 2f113f96
+- `account_id`: `AccountId` – account ID.
+
+**Returns**
+
+- `account`: `AccountInfo` – account state information. For public accounts there is also details describing current state, stored on-chain;
+  for private accounts only hash of the latest known state is returned.
 
 ### SyncState
 
@@ -149,19 +147,19 @@
 
 **Parameters**
 
-* `block_num`: `uint32` – send updates to the client starting at this block.
-* `account_ids`: `[AccountId]` – accounts filter.
-* `note_tags`: `[uint32]` – note tags filter. Corresponds to the high 16 bits of the real values.
-* `nullifiers`: `[uint32]` – nullifiers filter. Corresponds to the high 16 bits of the real values.
-
-**Returns**
-
-* `chain_tip`: `uint32` – number of the latest block in the chain.
-* `block_header`: `BlockHeader` – block header of the block with the first note matching the specified criteria.
-* `mmr_delta`: `MmrDelta` – data needed to update the partial MMR from `block_num + 1` to `block_header.block_num`.
-* `accounts`: `[AccountHashUpdate]` – a list of account hashes updated after `block_num + 1` but not after `block_header.block_num`.
-* `notes`: `[NoteSyncRecord]` – a list of all notes together with the Merkle paths from `block_header.note_root`.
-* `nullifiers`: `[NullifierUpdate]` – a list of nullifiers created between `block_num + 1` and `block_header.block_num`.
+- `block_num`: `uint32` – send updates to the client starting at this block.
+- `account_ids`: `[AccountId]` – accounts filter.
+- `note_tags`: `[uint32]` – note tags filter. Corresponds to the high 16 bits of the real values.
+- `nullifiers`: `[uint32]` – nullifiers filter. Corresponds to the high 16 bits of the real values.
+
+**Returns**
+
+- `chain_tip`: `uint32` – number of the latest block in the chain.
+- `block_header`: `BlockHeader` – block header of the block with the first note matching the specified criteria.
+- `mmr_delta`: `MmrDelta` – data needed to update the partial MMR from `block_num + 1` to `block_header.block_num`.
+- `accounts`: `[AccountHashUpdate]` – a list of account hashes updated after `block_num + 1` but not after `block_header.block_num`.
+- `notes`: `[NoteSyncRecord]` – a list of all notes together with the Merkle paths from `block_header.note_root`.
+- `nullifiers`: `[NullifierUpdate]` – a list of nullifiers created between `block_num + 1` and `block_header.block_num`.
 
 ## Methods for testing purposes
 
@@ -175,7 +173,7 @@
 
 **Returns**
 
-* `nullifiers`: `[NullifierLeaf]` – lists of all nullifiers of the current chain. 
+- `nullifiers`: `[NullifierLeaf]` – lists of all nullifiers of the current chain.
 
 ### ListAccounts
 
@@ -187,7 +185,7 @@
 
 **Returns**
 
-* `accounts`: `[AccountInfo]` – list of all accounts of the current chain.
+- `accounts`: `[AccountInfo]` – list of all accounts of the current chain.
 
 ### ListNotes
 
@@ -199,7 +197,8 @@
 
 **Returns**
 
-* `notes`: `[Note]` – list of all notes of the current chain.
+- `notes`: `[Note]` – list of all notes of the current chain.
 
 ## License
+
 This project is [MIT licensed](../LICENSE).