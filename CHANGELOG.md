--- conflicted
+++ resolved
@@ -19,10 +19,7 @@
 - [BREAKING] `Endpoint` configuration simplified to a single string (#654).
 - [BREAKING] `CheckNullifiersByPrefix` now takes a starting block number (#707).
 - [BREAKING] Removed nullifiers from `SyncState` endpoint (#708).
-<<<<<<< HEAD
 - [BREAKING] Changed sync state endpoint to stream the response (#685).
-=======
->>>>>>> bea31381
 
 ### Enhancements
 
