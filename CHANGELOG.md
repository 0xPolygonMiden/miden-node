--- conflicted
+++ resolved
@@ -4,23 +4,16 @@
 
 ### Enhancements
 
-<<<<<<< HEAD
-* [BREAKING] Configuration files with unknown properties are now rejected (#401).
-* [BREAKING] Removed redundant node configuration properties (#401).
-* Improve type safety of the transaction inputs nullifier mapping (#406).
-* Embed the faucet's static website resources (#411).
-* CI check for proto file consistency (#412).
-
-### Fixes
-
-* `miden-node-proto`'s build script always triggers (#412).
-=======
 - [BREAKING] Configuration files with unknown properties are now rejected (#401).
 - [BREAKING] Removed redundant node configuration properties (#401).
 - Improve type safety of the transaction inputs nullifier mapping (#406).
 - Embed the faucet's static website resources (#411).
+- CI check for proto file consistency (#412).
 - Added warning on CI for `CHANGELOG.md` (#413).
->>>>>>> ed1edf03
+
+### Fixes
+
+- `miden-node-proto`'s build script always triggers (#412).
 
 ## 0.4.0 (2024-07-04)
 
