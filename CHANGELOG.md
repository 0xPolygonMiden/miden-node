--- conflicted
+++ resolved
@@ -21,12 +21,9 @@
 - [BREAKING] Update `GetBlockInputs` RPC (#709).
 - [BREAKING] `CheckNullifiersByPrefix` now takes a starting block number (#707).
 - [BREAKING] Removed nullifiers from `SyncState` endpoint (#708).
-<<<<<<< HEAD
 - [BREAKING] Added `batch_prover_url` to block producer configuration (#701).
-=======
 - [BREAKING] Updated to Rust Edition 2024 (#727).
 - [BREAKING] MSRV bumped to 1.85 (#727).
->>>>>>> f9ab405c
 
 ### Enhancements
 
