--- conflicted
+++ resolved
@@ -17,11 +17,8 @@
 - Instrument the block-producer's block building process (#676).
 - Use `LocalBlockProver` for block building (#709).
 - Initial developer and operator guides covering monitoring (#699).
-<<<<<<< HEAD
+- Instrument the block-producer's batch building process (#738).
 - Optimized database by adding missing indexes (#728).
-=======
-- Instrument the block-producer's batch building process (#738).
->>>>>>> 37f56c60
 
 ### Changes
 
