use std::{path::Path, time::Duration};

use config::{NodeTopLevelConfig, CONFIG_FILENAME};
use miden_node_block_producer::server as block_producer_server;
use miden_node_rpc::server as rpc_server;
use miden_node_store::{db::Db, server as store_server};
use miden_node_utils::Config;
use tokio::task::JoinSet;

mod config;

#[tokio::main]
async fn main() -> anyhow::Result<()> {
    miden_node_utils::logging::setup_logging()?;

    let config: NodeTopLevelConfig =
        NodeTopLevelConfig::load_config(Some(Path::new(CONFIG_FILENAME))).extract()?;

<<<<<<< HEAD
        let db = Db::setup(config.clone()).await?;

        join_set.spawn(store_server::api::serve(config, db));
    }
=======
    let mut join_set = JoinSet::new();
    let db = Db::get_conn(config.store.clone()).await?;
    join_set.spawn(store_server::api::serve(config.store, db));
>>>>>>> 68ef8f69

    // wait for store before starting block producer
    tokio::time::sleep(Duration::from_secs(1)).await;
    join_set.spawn(block_producer_server::api::serve(config.block_producer));

    // wait for blockproducer before starting rpc
    tokio::time::sleep(Duration::from_secs(1)).await;
    join_set.spawn(rpc_server::api::serve(config.rpc));

    // block on all tasks
    while let Some(_res) = join_set.join_next().await {
        // do nothing
    }

    Ok(())
}<|MERGE_RESOLUTION|>--- conflicted
+++ resolved
@@ -16,16 +16,9 @@
     let config: NodeTopLevelConfig =
         NodeTopLevelConfig::load_config(Some(Path::new(CONFIG_FILENAME))).extract()?;
 
-<<<<<<< HEAD
-        let db = Db::setup(config.clone()).await?;
-
-        join_set.spawn(store_server::api::serve(config, db));
-    }
-=======
     let mut join_set = JoinSet::new();
-    let db = Db::get_conn(config.store.clone()).await?;
+    let db = Db::setup(config.store.clone()).await?;
     join_set.spawn(store_server::api::serve(config.store, db));
->>>>>>> 68ef8f69
 
     // wait for store before starting block producer
     tokio::time::sleep(Duration::from_secs(1)).await;
