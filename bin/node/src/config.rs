--- conflicted
+++ resolved
@@ -28,10 +28,7 @@
     endpoint: Url,
     verify_tx_proofs: bool,
     batch_prover_url: Option<Url>,
-<<<<<<< HEAD
     block_prover_url: Option<Url>,
-=======
->>>>>>> 9571780f
 }
 
 impl Default for NormalizedRpcConfig {
@@ -54,19 +51,13 @@
             store_url: _,
             verify_tx_proofs,
             batch_prover_url,
-<<<<<<< HEAD
             block_prover_url,
-=======
->>>>>>> 9571780f
         } = BlockProducerConfig::default();
         Self {
             endpoint,
             verify_tx_proofs,
             batch_prover_url,
-<<<<<<< HEAD
             block_prover_url,
-=======
->>>>>>> 9571780f
         }
     }
 }
@@ -80,10 +71,7 @@
             store_url: store.endpoint.clone(),
             verify_tx_proofs: block_producer.verify_tx_proofs,
             batch_prover_url: block_producer.batch_prover_url,
-<<<<<<< HEAD
             block_prover_url: block_producer.block_prover_url,
-=======
->>>>>>> 9571780f
         };
 
         let rpc = RpcConfig {
@@ -119,10 +107,7 @@
                     endpoint = "http://127.0.0.1:8080"
                     verify_tx_proofs = true
                     batch_prover_url = "http://127.0.0.1:8081"
-<<<<<<< HEAD
                     block_prover_url = "http://127.0.0.1:8082"
-=======
->>>>>>> 9571780f
 
                     [rpc]
                     endpoint = "http://127.0.0.1:8080"
@@ -144,10 +129,7 @@
                         endpoint: Url::parse("http://127.0.0.1:8080").unwrap(),
                         verify_tx_proofs: true,
                         batch_prover_url: Some(Url::parse("http://127.0.0.1:8081").unwrap()),
-<<<<<<< HEAD
                         block_prover_url: Some(Url::parse("http://127.0.0.1:8082").unwrap()),
-=======
->>>>>>> 9571780f
                     },
                     rpc: NormalizedRpcConfig {
                         endpoint: Url::parse("http://127.0.0.1:8080").unwrap(),
