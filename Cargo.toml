--- conflicted
+++ resolved
@@ -23,24 +23,16 @@
 exclude = [".github/"]
 
 [workspace.dependencies]
-<<<<<<< HEAD
-miden-air = { version = "0.8", default-features = false }
-miden-lib = { git = "https://github.com/0xPolygonMiden/miden-base.git", branch = "next" }
-miden-objects = { git = "https://github.com/0xPolygonMiden/miden-base.git", branch = "next" }
-miden-processor = { version = "0.8" }
-miden-stdlib = { version = "0.8", default-features = false }
-=======
 miden-air = { version = "0.9", default-features = false }
 miden-lib = { git = "https://github.com/0xPolygonMiden/miden-base.git", branch = "next" }
 miden-objects = { git = "https://github.com/0xPolygonMiden/miden-base.git", branch = "next" }
 miden-processor = { version = "0.9" }
 miden-stdlib = { version = "0.9", default-features = false }
->>>>>>> 1cbe5a89
 miden-tx = { git = "https://github.com/0xPolygonMiden/miden-base.git", branch = "next" }
 thiserror = { version = "1.0" }
 tracing = { version = "0.1" }
 tracing-subscriber = { version = "0.3", features = [
-    "fmt",
-    "json",
-    "env-filter",
+  "fmt",
+  "json",
+  "env-filter",
 ] }