[workspace]
members = [
<<<<<<< HEAD
  "bin/node",
  "crates/block-producer",
  "crates/proto",
  "crates/rpc",
  "crates/store",
  "crates/utils",
  "crates/test-macro",
=======
  "block-producer",
  "node",
  "proto",
  "rpc",
  "store",
  "utils",
  "test-macro",
  "faucet"
>>>>>>> d8edb09f
]
default-members = ["bin/node"]

resolver = "2"

[workspace.package]
edition = "2021"
rust-version = "1.75"
license = "MIT"
authors = ["Miden contributors"]
readme = "README.md"
homepage = "https://polygon.technology/polygon-miden"
repository = "https://github.com/0xPolygonMiden/miden-node"
exclude = [".github/"]

[workspace.dependencies]
miden-air = { version = "0.8", default-features = false }
miden-lib = { version = "0.1" }
miden-objects = { version = "0.1" }
miden-processor = { version = "0.8" }
miden-stdlib = { version = "0.8", default-features = false }
miden-tx = { version = "0.1" }
thiserror = { version = "1.0" }
tracing = { version = "0.1" }
tracing-subscriber = { version = "0.3", features = [
  "fmt",
  "json",
  "env-filter",
] }<|MERGE_RESOLUTION|>--- conflicted
+++ resolved
@@ -1,23 +1,13 @@
 [workspace]
 members = [
-<<<<<<< HEAD
   "bin/node",
   "crates/block-producer",
   "crates/proto",
   "crates/rpc",
+  "crates/faucet",
   "crates/store",
   "crates/utils",
   "crates/test-macro",
-=======
-  "block-producer",
-  "node",
-  "proto",
-  "rpc",
-  "store",
-  "utils",
-  "test-macro",
-  "faucet"
->>>>>>> d8edb09f
 ]
 default-members = ["bin/node"]
 
