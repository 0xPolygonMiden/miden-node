--- conflicted
+++ resolved
@@ -1,7 +1,4 @@
 [workspace]
-<<<<<<< HEAD
-members = ["block-producer", "faucet", "node", "proto", "rpc", "store", "utils"]
-=======
 members = [
   "block-producer",
   "node",
@@ -11,7 +8,6 @@
   "utils",
   "test-macro",
 ]
->>>>>>> 9757fd51
 resolver = "2"
 
 [workspace.dependencies]
