[workspace]
members = [
  "bin/node",
  "bin/faucet",
  "crates/block-producer",
  "crates/proto",
  "crates/rpc",
  "crates/store",
  "crates/utils",
  "crates/test-macro",
]
default-members = ["bin/node", "bin/faucet"]

resolver = "2"

[workspace.package]
edition = "2021"
rust-version = "1.78"
license = "MIT"
authors = ["Miden contributors"]
homepage = "https://polygon.technology/polygon-miden"
repository = "https://github.com/0xPolygonMiden/miden-node"
exclude = [".github/"]
readme = "README.md"

[workspace.dependencies]
miden-air = { version = "0.9", default-features = false }
<<<<<<< HEAD
miden-lib = { git = "https://github.com/0xPolygonMiden/miden-base.git", branch = "next" }
=======
miden-lib = { package = "miden-lib", git = "https://github.com/0xPolygonMiden/miden-base.git", branch = "next" }
>>>>>>> 0bd0ee46
miden-node-block-producer = { path = "crates/block-producer", version = "0.3" }
miden-node-faucet = { path = "bin/faucet", version = "0.3" }
miden-node-proto = { path = "crates/proto", version = "0.3" }
miden-node-rpc = { path = "crates/rpc", version = "0.3" }
miden-node-store = { path = "crates/store", version = "0.3" }
miden-node-test-macro = { path = "crates/test-macro" }
miden-node-utils = { path = "crates/utils", version = "0.3" }
<<<<<<< HEAD
miden-objects = { git = "https://github.com/0xPolygonMiden/miden-base.git", branch = "next" }
miden-processor = { version = "0.9" }
miden-stdlib = { version = "0.9", default-features = false }
miden-tx = { git = "https://github.com/0xPolygonMiden/miden-base.git", branch = "next" }
=======
miden-objects = { package = "miden-objects", git = "https://github.com/0xPolygonMiden/miden-base.git", branch = "next" }
miden-processor = { version = "0.9" }
miden-stdlib = { version = "0.9", default-features = false }
miden-tx = { package = "miden-tx", git = "https://github.com/0xPolygonMiden/miden-base.git", branch = "next" }
>>>>>>> 0bd0ee46
thiserror = { version = "1.0" }
tonic = { version = "0.11" }
tracing = { version = "0.1" }
tracing-subscriber = { version = "0.3", features = ["fmt",  "json",  "env-filter"] }<|MERGE_RESOLUTION|>--- conflicted
+++ resolved
@@ -25,11 +25,7 @@
 
 [workspace.dependencies]
 miden-air = { version = "0.9", default-features = false }
-<<<<<<< HEAD
-miden-lib = { git = "https://github.com/0xPolygonMiden/miden-base.git", branch = "next" }
-=======
 miden-lib = { package = "miden-lib", git = "https://github.com/0xPolygonMiden/miden-base.git", branch = "next" }
->>>>>>> 0bd0ee46
 miden-node-block-producer = { path = "crates/block-producer", version = "0.3" }
 miden-node-faucet = { path = "bin/faucet", version = "0.3" }
 miden-node-proto = { path = "crates/proto", version = "0.3" }
@@ -37,17 +33,10 @@
 miden-node-store = { path = "crates/store", version = "0.3" }
 miden-node-test-macro = { path = "crates/test-macro" }
 miden-node-utils = { path = "crates/utils", version = "0.3" }
-<<<<<<< HEAD
-miden-objects = { git = "https://github.com/0xPolygonMiden/miden-base.git", branch = "next" }
-miden-processor = { version = "0.9" }
-miden-stdlib = { version = "0.9", default-features = false }
-miden-tx = { git = "https://github.com/0xPolygonMiden/miden-base.git", branch = "next" }
-=======
 miden-objects = { package = "miden-objects", git = "https://github.com/0xPolygonMiden/miden-base.git", branch = "next" }
 miden-processor = { version = "0.9" }
 miden-stdlib = { version = "0.9", default-features = false }
 miden-tx = { package = "miden-tx", git = "https://github.com/0xPolygonMiden/miden-base.git", branch = "next" }
->>>>>>> 0bd0ee46
 thiserror = { version = "1.0" }
 tonic = { version = "0.11" }
 tracing = { version = "0.1" }
