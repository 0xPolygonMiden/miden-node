# Miden node

[![LICENSE](https://img.shields.io/badge/license-MIT-blue.svg)](https://github.com/0xPolygonMiden/miden-node/blob/main/LICENSE)
[![test](https://github.com/0xPolygonMiden/miden-node/actions/workflows/test.yml/badge.svg)](https://github.com/0xPolygonMiden/miden-node/actions/workflows/test.yml)
[![RUST_VERSION](https://img.shields.io/badge/rustc-1.77+-lightgray.svg)]()
[![crates.io](https://img.shields.io/crates/v/miden-node)](https://crates.io/crates/miden-node)

This repository holds the Miden node; that is, the software which processes transactions and creates blocks for the Miden rollup.

### Status

The Miden node is still under heavy development and the project can be considered to be in an _alpha_ stage. Many features are yet to be implemented and there is a number of limitations which we will lift in the near future.

At this point, we are developing the Miden node for a centralized operator. Thus, the work does not yet include such components as P2P networking and consensus. These will also be added in the future.

## Architecture

The Miden node is made up of 3 main components, which communicate over gRPC:

- **[RPC](rpc):** an externally-facing component through which clients can interact with the node. It receives client requests (e.g., to synchronize with the latest state of the chain, or to submit transactions), performs basic validation, and forwards the requests to the appropriate internal components.
- **[Store](store):** maintains the state of the chain. It serves as the "source of truth" for the chain - i.e., if it is not in the store, the node does not consider it to be part of the chain.
- **[Block Producer](block-producer):** accepts transactions from the RPC component, creates blocks containing those transactions, and sends them to the store.

All 3 components can either run as one process, or each component can run in its own process. See the [Running the node](#running-the-node) section for more details.

The diagram below illustrates high-level design of each component as well as basic interactions between them (components in light-grey are yet to be built).

![Architecture diagram](./assets/architecture.png)

## Usage

Before you can build and run the Miden node or any of its components, you'll need to make sure you have Rust [installed](https://www.rust-lang.org/tools/install). Miden node v0.2 requires Rust version **1.77** or later.

Depending on the platform, you may need to install additional libraries. For example, on Ubuntu 22.04 the following command ensures that all required libraries are installed.

```sh
sudo apt install llvm clang bindgen pkg-config libssl-dev libsqlite3-dev
```

### Installing the node

To install for production use cases, run:

```sh
cargo install --path bin/node
```

This will install the executable `miden-node` in your PATH, at `~/.cargo/bin/miden-node`.

Otherwise, if only to try the node out for testing, run:

```sh
cargo install --features testing --path bin/node
```

Currently, the only difference between the two is how long the `make-genesis` command will take to run (see next subsection).

### Generating the genesis file

Before running the node, you must first generate the genesis file. The contents of the genesis file are fully configurable through a genesis inputs file written in TOML. An example genesis inputs file can be found here: [genesis.toml](node/genesis.toml)

To generate the genesis file, run:

```sh
miden-node make-genesis
```

By default this will generate 1 file and 1 folder in the current directory:

- `genesis.dat`: the genesis file.
- `accounts` directory containing `.mac` files (one per account) for the accounts defined in the genesis inputs file. Each `.mac` file contains full serialization of an account, including code, storage, and authentication info.

### Running the node

To run the node you will need to provide a configuration file. We have an example config file in [node/miden-node.toml](/node/miden-node.toml). Then, to run the node, run:

```sh
miden-node start --config <path-to-config-file> <component-to-be-started>
```

Or, if your config file is named `miden-node.toml` and is in the current directory, you can simply run:

```sh
miden-node start <component-to-be-started>
```

Note that the `store.genesis_filepath` field in the config file must point to the `genesis.dat` file that you generated in the previous step.

### Running the node as separate components

If you intend on running the node as different processes, you will need to install and run each component separately.
Please, refer to each component's documentation:

- [RPC](rpc/README.md#usage)
- [Store](store/README.md#usage)
- [Block Producer](block-producer/README.md#usage)

Each directory containing the executables also contains an example configuration file. Make sure that the configuration files are mutually consistent. That is, make sure that the URLs are valid and point to the right endpoint.

### Running the node using Docker

If you intend on running the node inside a Docker container, you will need to follow these steps:

1. Build the docker image from source

   ```sh
   cargo make docker-build-node
   ```

   This command will build the docker image for the Miden node and save it locally.

2. Run the Docker container

   ```sh
<<<<<<< HEAD
   # Using cargo-make
   cargo make docker-run-node

   # Manually
   docker run --name miden-node -p 57291:57291 -d miden-node-image
   ```
=======
   docker run --name miden-node -p 57291:57291 -d miden-node-image
   ```

   This command will run the node as a container named `miden-node` using the `miden-node-image` and make port `57291` available (rpc endpoint).
>>>>>>> c9a10669

   This command will run the node as a container named `miden-node` using the `miden-node-image` and make port `57291` available (rpc endpoint).

<<<<<<< HEAD
3. Monitor container

   ```sh
   docker ps
   ```

   After running this command you should see the name of the container `miden-node` being outputed and marked as `Up`.
=======
   ```sh
   docker ps
   ```

   After running this command you should see the name of the container `miden-node` being outputed and marked as `Up`.

### Testing

In order to test the node run the following command:

```sh
cargo-make test-all
```
>>>>>>> c9a10669

### Debian Packages

The debian packages allow for easy install for miden on debian based systems. Note that there are checksums available for the package.
Current support is for amd64, arm64 support coming soon.

To install the debian package:

```sh
sudo dpkg -i $package_name.deb
```

Note, when using the debian package to run the `make-genesis` function, you should define the location of your output:

```sh
miden-node make-genesis -i $input_location_for_gensis.toml -o $output_for_gensis.dat_and_accounts
```

The debian package has a checksum, you can verify this checksum by downloading the debian package and checksum file to the same directory and running the following command:

```sh
sha256sum --check $checksumfile
```

Please make sure you have the sha256sum program installed, for most linux operating systems this is already installed. If you wish to install it on your macOS, you can use brew:

```sh
brew install coreutils
```

## License

This project is [MIT licensed](./LICENSE).<|MERGE_RESOLUTION|>--- conflicted
+++ resolved
@@ -112,31 +112,17 @@
 2. Run the Docker container
 
    ```sh
-<<<<<<< HEAD
    # Using cargo-make
    cargo make docker-run-node
 
    # Manually
    docker run --name miden-node -p 57291:57291 -d miden-node-image
    ```
-=======
-   docker run --name miden-node -p 57291:57291 -d miden-node-image
-   ```
-
-   This command will run the node as a container named `miden-node` using the `miden-node-image` and make port `57291` available (rpc endpoint).
->>>>>>> c9a10669
 
    This command will run the node as a container named `miden-node` using the `miden-node-image` and make port `57291` available (rpc endpoint).
 
-<<<<<<< HEAD
 3. Monitor container
 
-   ```sh
-   docker ps
-   ```
-
-   After running this command you should see the name of the container `miden-node` being outputed and marked as `Up`.
-=======
    ```sh
    docker ps
    ```
@@ -150,7 +136,6 @@
 ```sh
 cargo-make test-all
 ```
->>>>>>> c9a10669
 
 ### Debian Packages
 
